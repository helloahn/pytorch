#include <ATen/ATen.h>
#include <ATen/core/Type.h>
#include <ATen/core/op_registration/op_registration.h>
#include <ATen/cpp_custom_type_hack.h>
#include <ATen/native/quantized/cpu/fbgemm_utils.h>
#include <ATen/quantized/Quantizer.h>
#include <ATen/SmallVector.h>
#include <cmath>

namespace at {
namespace native {
namespace {

SmallVector<int64_t, 4> convOutputShape(
    int N, // mini-batch
    int H, // input height
    int W, // input width
    int K, // output channels
    const std::vector<int64_t>& kernel,
    const std::vector<int64_t>& stride,
    const std::vector<int64_t>& padding,
    const std::vector<int64_t>& dilation) {
  SmallVector<int64_t, 4> out_shape;
  out_shape.push_back(N);

  int H_out = std::floor(
      (H + 2 * padding[0] - dilation[0] * (kernel[0] - 1) - 1) / stride[0] + 1);
  int W_out = std::floor(
      (W + 2 * padding[1] - dilation[1] * (kernel[1] - 1) - 1) / stride[1] + 1);
  out_shape.push_back(H_out);
  out_shape.push_back(W_out);
  out_shape.push_back(K);

  return out_shape;
}

class QConv2dInt8 final : public c10::OperatorKernel {
 public:
#ifdef USE_FBGEMM
  Tensor operator()(
      Tensor act,
      Tensor packed_weight,
      Tensor bias,
      const std::vector<int64_t>& stride,
      const std::vector<int64_t>& padding,
      const std::vector<int64_t>& dilation,
      int64_t groups,
      double output_scale,
      int64_t output_zero_point) {
<<<<<<< HEAD
    TORCH_CHECK(fbgemm::fbgemmSupportedCPU(),
                "[QConv2dInt8] Your CPU does not support FBGEMM.");
    TORCH_CHECK(act.ndimension() == 4,
                "[QConv2dInt8] Activations are supposed to have 4 dimensions.");
    TORCH_CHECK(stride.size() == 2, "[QConv2dInt8] 2D convolution only");
    TORCH_CHECK(padding.size() == 2, "[QConv2dInt8] 2D convolution only");
    TORCH_CHECK(dilation.size() == 2, "[QConv2dInt8] 2D convolution only");
    TORCH_CHECK(output_padding.size() == 2,
                "[QConv2dInt8] 2D convolution only");
    TORCH_CHECK(dilation[0] == 1 && dilation[1] == 1,
                "[QConv2dInt8] Currently dilation should be 1");
    TORCH_CHECK(output_padding[0] == 0 && output_padding[1] == 0,
                "[QConv2dInt8] Currently output padding should be 0");
=======
    TORCH_CHECK(
        fbgemm::fbgemmSupportedCPU(), "Your CPU does not support FBGEMM.");
    TORCH_CHECK(
        act.ndimension() == 4,
        "Activations are supposed to have 4 dimensions.");
    TORCH_CHECK(stride.size() == 2, "2D convolution only");
    TORCH_CHECK(padding.size() == 2, "2D convolution only");
    TORCH_CHECK(dilation.size() == 2, "2D convolution only");
    TORCH_CHECK(
        (dilation[0] == 1 && dilation[1] == 1),
        "Currently dilation should be 1");
>>>>>>> 991c5572

    // inputs are in NHWC format
    int N = act.size(0);
    int H = act.size(1);
    int W = act.size(2);
    int C = act.size(3);
    int K = bias.size(0);

    Tensor act_contig = act.contiguous();
    const uint8_t* act_ptr =
        reinterpret_cast<uint8_t*>(act_contig.data<c10::quint8>());

    PackedConvWeight& pack_ptr =
        cpp_custom_type_hack::cast<PackedConvWeight>(packed_weight);
    auto packB = pack_ptr.w.get();
    // packB->printPackedMatrix("PackedB inside QConv2dInt8:");
    auto& col_offsets = pack_ptr.col_offsets;
    auto& kernel = pack_ptr.kernel;

    std::vector<int32_t> row_offset_buf(
        fbgemm::PackAWithIm2Col<uint8_t>::rowOffsetBufferSize());

    int pad_l = padding[0];
    int pad_t = padding[1];
    int stride_h = stride[0];
    int stride_w = stride[1];
    int kernel_h = kernel[0];
    int kernel_w = kernel[1];

    fbgemm::conv_param_t<> conv_p(
        N, // Batch size
        C, // Number of input channels
        K, // Number of output channels
        {H, W},
        groups,
        {kernel_h, kernel_w},
        {stride_h, stride_w},
        {pad_l, pad_t, pad_l, pad_t});

    fbgemm::PackAWithIm2Col<uint8_t> packA(
        conv_p,
        act_ptr,
        nullptr,
        act.q_zero_point().toInt(),
        row_offset_buf.data());

    fbgemm::DoNothing<> NoOpObj{};

    auto bias_contig = bias.contiguous();
    const auto* bias_ptr =
        reinterpret_cast<int32_t*>(bias_contig.data<c10::qint32>());

    float act_scale = act.q_scale().toFloat();
    int32_t act_zero_point = act.q_zero_point().toInt();

    float weight_scale_float = pack_ptr.w_scale;
    int32_t weight_zero_point_int32 = pack_ptr.w_zp;

    float output_multiplier_float =
        (act_scale * weight_scale_float) / static_cast<float>(output_scale);

    fbgemm::ReQuantizeOutput<false> outputProcObj(
        NoOpObj,
        &output_multiplier_float,
        output_zero_point,
        act_zero_point,
        &weight_zero_point_int32,
        packA.getRowOffsetBuffer(),
        col_offsets.data(),
        bias_ptr,
        K,
        groups);

    auto outShape =
        convOutputShape(N, H, W, K, kernel, stride, padding, dilation);
    TORCH_CHECK(
        std::all_of(
            outShape.begin(), outShape.end(), [](int64_t i) { return i > 0; }),
        "[QConv2D] each dimension of output tensor should be greater than 0")

    Tensor output = _empty_affine_quantized(
        outShape, device(kCPU).dtype(kQUInt8), output_scale, output_zero_point);
    auto buffer = at::zeros_like(output, output.options().dtype(at::kInt));

    // Do the GEMM
    fbgemm::fbgemmPacked(
        packA,
        *packB,
        reinterpret_cast<uint8_t*>(output.data<c10::quint8>()),
        buffer.data<int32_t>(),
        K,
        outputProcObj,
        0 /* thread_id*/,
        1 /* num_threads */);

    return output;
  }
#else // USE_FBGEMM
  Tensor operator()(
      Tensor /* activation */,
      Tensor /* packed_weight */,
      Tensor /* bias */,
      const std::vector<int64_t>& /* stride */,
      const std::vector<int64_t>& /* padding */,
      const std::vector<int64_t>& /* dilation */,
      const std::vector<int64_t>& /* output padding */,
      int64_t /* groups */,
      double /* output scale */,
      int64_t /* output_zero_point */) {
    TORCH_CHECK(false, "[QConv2dInt8] This PyTorch installation was not built "
                       "with FBGEMM operators");
  }
#endif // USE_FBGEMM
};

static auto registry = c10::RegisterOperators().op(
    "quantized::fbgemm_conv2d",
    c10::RegisterOperators::options().kernel<QConv2dInt8>(
        QuantizedCPUTensorId()));

} // namespace
} // namespace native
} // namespace at<|MERGE_RESOLUTION|>--- conflicted
+++ resolved
@@ -47,21 +47,6 @@
       int64_t groups,
       double output_scale,
       int64_t output_zero_point) {
-<<<<<<< HEAD
-    TORCH_CHECK(fbgemm::fbgemmSupportedCPU(),
-                "[QConv2dInt8] Your CPU does not support FBGEMM.");
-    TORCH_CHECK(act.ndimension() == 4,
-                "[QConv2dInt8] Activations are supposed to have 4 dimensions.");
-    TORCH_CHECK(stride.size() == 2, "[QConv2dInt8] 2D convolution only");
-    TORCH_CHECK(padding.size() == 2, "[QConv2dInt8] 2D convolution only");
-    TORCH_CHECK(dilation.size() == 2, "[QConv2dInt8] 2D convolution only");
-    TORCH_CHECK(output_padding.size() == 2,
-                "[QConv2dInt8] 2D convolution only");
-    TORCH_CHECK(dilation[0] == 1 && dilation[1] == 1,
-                "[QConv2dInt8] Currently dilation should be 1");
-    TORCH_CHECK(output_padding[0] == 0 && output_padding[1] == 0,
-                "[QConv2dInt8] Currently output padding should be 0");
-=======
     TORCH_CHECK(
         fbgemm::fbgemmSupportedCPU(), "Your CPU does not support FBGEMM.");
     TORCH_CHECK(
@@ -73,7 +58,6 @@
     TORCH_CHECK(
         (dilation[0] == 1 && dilation[1] == 1),
         "Currently dilation should be 1");
->>>>>>> 991c5572
 
     // inputs are in NHWC format
     int N = act.size(0);
@@ -183,7 +167,7 @@
       int64_t /* groups */,
       double /* output scale */,
       int64_t /* output_zero_point */) {
-    TORCH_CHECK(false, "[QConv2dInt8] This PyTorch installation was not built "
+    TORCH_CHECK(false, "This PyTorch installation was not built "
                        "with FBGEMM operators");
   }
 #endif // USE_FBGEMM
