--- conflicted
+++ resolved
@@ -8,14 +8,7 @@
 namespace at {
 namespace native {
 Tensor& _s_copy__quantized(Tensor& self, const Tensor& src, bool /* unused */) {
-<<<<<<< HEAD
-  AT_CHECK(
-=======
   TORCH_CHECK(
-      self.scalar_type() == at::kQUInt8,
-      "Quantized copy only works with kQUInt8 as target Tensor");
-  TORCH_CHECK(
->>>>>>> 0952d5d6
       src.scalar_type() == at::kFloat,
       "Quantized copy only works with kFloat as source Tensor");
   float* src_data = src.data<float>();
