#pragma once

#include <ATen/core/Tensor.h>
#include <c10/core/QScheme.h>
#include <c10/macros/Macros.h>
#include <c10/util/Exception.h>

#include <cmath>
#include <memory>

// TODO: move to c10 namespace after we
// unified caffe2::Tensor and at::Tensor

namespace at {

struct QTensorImpl;
struct Quantizer;
using QuantizerPtr = c10::intrusive_ptr<Quantizer>;

/**
 * Quantizer is the class for storing all the information
 * that's necessary to perform quantize and dequantize
 * operation.
 *
 * We might have different types of quantization schemes and this is
 * the base class for all quantizers.
 *
 * QTensorImpl will hold a pointer to Quantizer so that we can support
 * different quantization schemes on Tensor.
 *
 * For example, the most common quantization scheme, Affine Quantization,
 * requires scale and zero_point as parameters, we'll store scale and zero_point
 * inside the instance and we can use it to quantize a float Tensor or
 * dequantize a quantized Tensor.
 *
 * When you add new types of leaf Quantizer class, please also
 * make sure to add a corresponding QScheme enum since
 * they should have one to one mapping.
 *
 * Note about intrusive_ptr:
 * Quantized Tensor holds an intrusive_ptr to Quantizer, and multiple Tensor can
 * share the same Quantizer. Quantizer should be immutable.
 */
struct CAFFE2_API Quantizer : public c10::intrusive_ptr_target {
  const QScheme qscheme_;
  const ScalarType scalar_type_;
  explicit Quantizer(QScheme qscheme, ScalarType scalar_type) : qscheme_(qscheme), scalar_type_(scalar_type) {}
  virtual ~Quantizer();

  // Copied from torch/csrc/jit/scope.h
  QuantizerPtr intrusive_from_this() {
    c10::raw::intrusive_ptr::incref(this); // we are creating a new pointer
                                           // from a raw `this` pointer
                                           // so we need to bump the refcount
                                           // to account for this ownership
    return c10::intrusive_ptr<Quantizer>::reclaim(this);
  }

  virtual QScheme qscheme() {
    return qscheme_;
  }

  virtual ScalarType scalar_type() {
    return scalar_type_;
  }

  /**
   * quantize a float Tensor into a quantized Tensor.
   */
  virtual Tensor quantize(Tensor t) = 0;

  /**
   * dequantize a quantized Tensor into a float Tensor.
   */
  virtual Tensor dequantize(Tensor t) = 0;
};

/**
 * UniformQuantizer is the parent class for all uniform quantizers.
 * These quantization scheme will map float value uniformly to
 * the quantized value. For example, affine quantizer is
 * the most commonly used scheme in this category.
 */
struct CAFFE2_API UniformQuantizer : public Quantizer {
  explicit UniformQuantizer(QScheme qscheme, ScalarType scalar_type) : Quantizer(qscheme, scalar_type) {}
};

/**
 * NonUniformQuantizer is the parent class for all non-uniform quantizers.
 * These quantization scheme may map float value non-uniformly to the quantized
 * value. K-means quantization is a representative example in this category.
 */
struct CAFFE2_API NonUniformQuantizer : public Quantizer {
  explicit NonUniformQuantizer(QScheme qscheme, ScalarType scalar_type) : Quantizer(qscheme, scalar_type) {}
};

// There is also StochasticQuantizer which is uniform but not affine

/**
 * AffineQuantizer uses affine transformation to do quantization.
 *
 * For quantize:
 * Y = clamp(round(X / scale + zero_point), min, max)
 * For dequantize:
 * X = (Y - zero_point) * scale
 */
struct CAFFE2_API AffineQuantizer : public UniformQuantizer {
  explicit AffineQuantizer(QScheme qscheme, ScalarType scalar_type) : UniformQuantizer(qscheme, scalar_type) {}
};

/**
 * SymmetricQuantizer is similar to AffineQuantizer except that it
 * does not have zero_point
 *
 * For quantize:
 * Y = clamp(round(X / scale), min, max)
 * For dequantize:
 * X = Y * scale
 */
struct CAFFE2_API SymmetricQuantizer : public UniformQuantizer {
  explicit SymmetricQuantizer(QScheme qscheme, ScalarType scalar_type) : UniformQuantizer(qscheme, scalar_type) {}
};

/**
 * PerTensorSymmetricQuantizer stores a single scale number which is
 * used for quantizing all the values in the given Tensor
 */
struct CAFFE2_API PerTensorSymmetricQuantizer : public SymmetricQuantizer {
  explicit PerTensorSymmetricQuantizer(ScalarType scalar_type, float scale)
    : SymmetricQuantizer(kPerTensorSymmetric, scalar_type), scale_(scale) {}
  float scale_{1.0};
};

/**
 * PerChannelSymmetricQuantizer stores a vector of scale number and
 * applys symmetric quantization using different scales on each channel.
 *
 * Also note that per channel quantization is mostly applied to output channels
 * of weights since per-input channel of weight quantization or per-channel
 * quantization for activations can't be efficiently supported in most of
 * processors since it requires each multiplication result within a single
 * dot-product to have a different scale.
 */
struct CAFFE2_API PerChannelSymmetricQuantizer : public SymmetricQuantizer {
  explicit PerChannelSymmetricQuantizer(
      ScalarType scalar_type,
      const std::vector<float>& scales,
      const std::vector<int64_t>& axis)
    : SymmetricQuantizer(kPerChannelSymmetric, scalar_type), scales_(scales), axis_(axis) {
    AT_CHECK(
        axis_.size() == 1,
        "Per channel symmetric quantization in multiple axis is not supported yet.");
  }

  std::vector<float> scales() const {
    return scales_;
  }

  std::vector<int64_t> axis() const {
    return axis_;
  }

 private:
  const std::vector<float> scales_;
  const std::vector<int64_t> axis_;
};

/**
 * PerTensorAffineQuantizer stores a scale and a zero_point, which is used for
 * all the values in the Tensor.
 */
struct CAFFE2_API PerTensorAffineQuantizer : public AffineQuantizer {
  explicit PerTensorAffineQuantizer(ScalarType scalar_type, float scale, int32_t zero_point)
    : AffineQuantizer(kPerTensorAffine, scalar_type),
        scale_(scale),
        zero_point_(zero_point) {}

  Tensor quantize(Tensor tensor) override;
  Tensor dequantize(Tensor tensor) override;

  float scale() const {
    return scale_;
  }

  int32_t zero_point() const {
    return zero_point_;
  }

 private:
  const float scale_;
  // We use int32_t to support both uint8_t and int32_t data types
  const int32_t zero_point_;
};

/**
 * PerChannelAffineQuantizer is the same as PerTensorAffineQuantizer
 * except that we have an independent scale and zero_point parameter
 * for each channel.
 */
struct CAFFE2_API PerChannelAffineQuantizer : public AffineQuantizer {
  explicit PerChannelAffineQuantizer(
      ScalarType scalar_type,
      const std::vector<float>& scales,
      const std::vector<int32_t>& zero_points,
      const std::vector<int64_t>& axis)
    : AffineQuantizer(kPerChannelAffine, scalar_type),
    scales_(scales),
    zero_points_(zero_points),
    axis_(axis) {
    AT_CHECK(
        axis_.size() == 1,
        "Per channel affine quantization in multiple axis is not supported yet.");
  }

  std::vector<float> scales() const {
    return scales_;
  }

  std::vector<int32_t> zero_points() const {
    return zero_points_;
  }

  std::vector<int64_t> axis() const {
    return axis_;
  }

 private:
  const std::vector<float> scales_;
  const std::vector<int32_t> zero_points_;
  const std::vector<int64_t> axis_;
};

// This is an internal utility function for getting at the QTensorImpl,
// You should only use this for writing low level
// setters/getters for QTensorImpl fields; otherwise, you should use
// the low level setters/getters that were implemented using this.
// This may be called repeatedly, so make sure it's pretty cheap.
CAFFE2_API QTensorImpl* get_qtensorimpl(const Tensor& self);

// Quantize a float value into a uint value given scale and zero_point
template <typename T>
T quantize_val(float scale, int32_t zero_point, float value);
template <typename T>
Tensor quantize_tensor(Tensor rtensor, Tensor qtensor, float scale, int32_t zero_point);
template <typename T>
<<<<<<< HEAD
Tensor dequantize_naive(Tensor qtensor, Tensor rtensor, float scale, int32_t zero_point) {
  const auto* qd = qtensor.data<typename T::underlying>();
  float* rd = rtensor.data<float>();
  for (auto i = 0; i < qtensor.numel(); ++i) {
    // We need to convert the quantized value to float to ensure the subtraction
    // subexpression returns a float
    rd[i] = (static_cast<float>(qd[i].val_) - zero_point) * scale;
  }
  return rtensor;
}

#endif
=======
Tensor dequantize_tensor(Tensor qtensor, Tensor rtensor, float scale, int32_t zero_point);
>>>>>>> 4e1de9df

// double and int64_t are because of the native function API, we only have these
// argument types right now in native functions
CAFFE2_API QuantizerPtr
make_per_tensor_affine_quantizer(double scale, int64_t zero_point, optional<ScalarType> dtype);

// Create a Quantized Tensor given arguments for normal Tensor and a quantizer
CAFFE2_API Tensor new_qtensor_cpu(
    IntArrayRef sizes,
    const TensorOptions& options,
    QuantizerPtr quantizer);

} // namespace at<|MERGE_RESOLUTION|>--- conflicted
+++ resolved
@@ -243,22 +243,7 @@
 template <typename T>
 Tensor quantize_tensor(Tensor rtensor, Tensor qtensor, float scale, int32_t zero_point);
 template <typename T>
-<<<<<<< HEAD
-Tensor dequantize_naive(Tensor qtensor, Tensor rtensor, float scale, int32_t zero_point) {
-  const auto* qd = qtensor.data<typename T::underlying>();
-  float* rd = rtensor.data<float>();
-  for (auto i = 0; i < qtensor.numel(); ++i) {
-    // We need to convert the quantized value to float to ensure the subtraction
-    // subexpression returns a float
-    rd[i] = (static_cast<float>(qd[i].val_) - zero_point) * scale;
-  }
-  return rtensor;
-}
-
-#endif
-=======
 Tensor dequantize_tensor(Tensor qtensor, Tensor rtensor, float scale, int32_t zero_point);
->>>>>>> 4e1de9df
 
 // double and int64_t are because of the native function API, we only have these
 // argument types right now in native functions
