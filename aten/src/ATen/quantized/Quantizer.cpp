#include <ATen/quantized/Quantizer.h>
#include <ATen/ATen.h>
#include <ATen/NativeFunctions.h>
#include <ATen/Type.h>
#include <ATen/native/TensorFactories.h>
#include <ATen/quantized/QTensorImpl.h>

#ifdef USE_FBGEMM
#include <fbgemm/QuantUtils.h>
#endif

namespace at {

void checkFloatCPUTensor(std::string fn_name, Tensor t) {
<<<<<<< HEAD
  AT_CHECK(
      t.scalar_type() == kFloat,
      fn_name,
      "expects a Float Tensor.");
  AT_CHECK(
=======
  TORCH_CHECK(
      t.scalar_type() == kFloat,
      fn_name,
      "expects a Float Tensor.");
  TORCH_CHECK(
>>>>>>> 5f8e849d
      t.device() == kCPU,
      fn_name,
      "expects a CPU Tensor.");
}

template <typename T>
void checkQuantizedCPUTensor(std::string fn_name, Tensor t) {
<<<<<<< HEAD
  AT_CHECK(t.is_quantized(),
           fn_name,
           "expects a quantized Tensor.");
  AT_CHECK(t.scalar_type() == caffe2::TypeMeta::Make<T>(),
=======
  TORCH_CHECK(t.is_quantized(),
           fn_name,
           "expects a quantized Tensor.");
  TORCH_CHECK(t.scalar_type() == caffe2::TypeMeta::Make<T>(),
>>>>>>> 5f8e849d
           fn_name,
           "expects a ",
           caffe2::TypeMeta::Make<T>(),
           "Tensor");
<<<<<<< HEAD
  AT_CHECK(t.device() == kCPU,
=======
  TORCH_CHECK(t.device() == kCPU,
>>>>>>> 5f8e849d
           fn_name,
           "expects a CPU quantized Tensor");
}

template <typename T>
void checkZeroPoint(std::string fn_name, int32_t zero_point) {
<<<<<<< HEAD
  AT_CHECK(zero_point <= std::numeric_limits<T>::max(),
           fn_name,
           "zero_point is out of range.");
  AT_CHECK(zero_point >= std::numeric_limits<T>::min(),
=======
  TORCH_CHECK(zero_point <= std::numeric_limits<T>::max(),
           fn_name,
           "zero_point is out of range.");
  TORCH_CHECK(zero_point >= std::numeric_limits<T>::min(),
>>>>>>> 5f8e849d
           fn_name,
           "zero_point is out of range.");
}

#ifdef USE_FBGEMM
template <typename T>
T quantize_val(float scale, int32_t zero_point, float value) {
  // Internally, fbgemm::Quantize uses std::nearbyint.
  // std::nearbyint results in nearest integer value according to the current
  // rounding mode and the default rounding mode is rounds to even in half-way
  // cases in most popular processor architectures like x86 and ARM. This is
  // typically faster than an alternatives like std::round that rounds half-way
  // cases away from zero, and can be consistent with SIMD implementations for
  // example in x86 using _mm512_cvtps_epi32 or mm512_round_ps with
  // _MM_FROUND_CUR_DIRECTION option that also follow the current rounding mode.
  int32_t qvalue;
  qvalue = fbgemm::Quantize<typename T::underlying>(value, zero_point, scale,
                                                    /*result_precision=*/std::numeric_limits<typename T::underlying>::digits);
  return static_cast<T>(qvalue);
}

template <typename T>
Tensor quantize_tensor(Tensor rtensor, Tensor qtensor, float scale, int32_t zero_point) {
  auto fn_name = "quantize_tensor";
  checkFloatCPUTensor(fn_name, rtensor);
  checkQuantizedCPUTensor<T>(fn_name, qtensor);
  checkZeroPoint<typename T::underlying>(fn_name, zero_point);
  const float* rd = rtensor.data<float>();
  auto qd = reinterpret_cast<typename T::underlying*>(qtensor.data<T>());
  fbgemm::TensorQuantizationParams qparams;
  qparams.scale = scale;
  qparams.zero_point = zero_point;
  qparams.precision = std::numeric_limits<typename T::underlying>::digits;
  fbgemm::Quantize<typename T::underlying>(/*src=*/rd,
                             /*dst=*/qd,
                             /*len=*/rtensor.numel(),
                             /*qparams=*/qparams);
  return qtensor;
}

template <typename T>
Tensor dequantize_tensor(Tensor qtensor, Tensor rtensor, float scale, int32_t zero_point) {
  auto fn_name = "dequantize_tensor";
  checkFloatCPUTensor(fn_name, rtensor);
  checkQuantizedCPUTensor<T>(fn_name, qtensor);
  checkZeroPoint<typename T::underlying>(fn_name, zero_point);
  const auto* qd = reinterpret_cast<const typename T::underlying*>(qtensor.data<T>());
  fbgemm::TensorQuantizationParams qparams;
  qparams.scale = scale;
  qparams.zero_point = zero_point;
  qparams.precision = std::numeric_limits<typename T::underlying>::digits;
  float* rd = rtensor.data<float>();
  fbgemm::Dequantize<typename T::underlying>(/*src=*/qd,
                              /*dst=*/rd,
                              /*len=*/qtensor.numel(),
                              /*qparams=*/qparams);
  return rtensor;
}
#else

template <typename T>
T quantize_val(float scale, int32_t zero_point, float value) {
  // std::nearbyint results in nearest integer value according to the current
  // rounding mode and the default rounding mode is rounds to even in half-way
  // cases in most popular processor architectures like x86 and ARM. This is
  // typically faster than an alternatives like std::round that rounds half-way
  // cases away from zero, and can be consistent with SIMD implementations for
  // example in x86 using _mm512_cvtps_epi32 or mm512_round_ps with
  // _MM_FROUND_CUR_DIRECTION option that also follow the current rounding mode.
  int32_t qvalue;
  constexpr int32_t qmin = std::numeric_limits<typename T::underlying>::min();
  constexpr int32_t qmax = std::numeric_limits<typename T::underlying>::max();
  checkZeroPoint<typename T::underlying>("quantize_val", zero_point);
  qvalue = static_cast<int32_t>(std::nearbyint(value / scale + zero_point));
  qvalue = std::max(qvalue, qmin);
  qvalue = std::min(qvalue, qmax);
  return static_cast<T>(qvalue);
}

template <typename T>
Tensor quantize_tensor(Tensor rtensor, Tensor qtensor, float scale, int32_t zero_point) {
  auto fn_name = "quantize_tensor";
  checkFloatCPUTensor(fn_name, rtensor);
  checkQuantizedCPUTensor<T>(fn_name, qtensor);
  checkZeroPoint<typename T::underlying>(fn_name, zero_point);
  const float* rdata = rtensor.data<float>();
  auto qdata = qtensor.data<T>();
  for (int i = 0; i < rtensor.numel(); ++i) {
    qdata[i] = quantize_val<T>(scale, zero_point, rdata[i]);
  }
  return qtensor;
}

template <typename T>
Tensor dequantize_tensor(Tensor qtensor, Tensor rtensor, float scale, int32_t zero_point) {
  auto fn_name = "dequantize_tensor";
  checkFloatCPUTensor(fn_name, rtensor);
  checkQuantizedCPUTensor<T>(fn_name, qtensor);
  checkZeroPoint<typename T::underlying>(fn_name, zero_point);
  const auto* qd = qtensor.data<T>();
  float* rd = rtensor.data<float>();
  for (auto i = 0; i < qtensor.numel(); ++i) {
    // We need to convert the qint8 value to float to ensure the subtraction
    // subexpression returns a float
    rd[i] = (static_cast<float>(qd[i].val_) - zero_point) * scale;
  }
  return rtensor;
}
#endif

<<<<<<< HEAD
template CAFFE2_API quint8 quantize_val<quint8>(float scale, int32_t zero_point, float value);
template CAFFE2_API qint32 quantize_val<qint32>(float scale, int32_t zero_point, float value);
template CAFFE2_API Tensor quantize_tensor<quint8>(Tensor rtensor, Tensor qtensor, float scale, int32_t zero_point);
template CAFFE2_API Tensor quantize_tensor<qint32>(Tensor rtensor, Tensor qtensor, float scale, int32_t zero_point);
template CAFFE2_API Tensor dequantize_tensor<quint8>(Tensor rtensor, Tensor qtensor, float scale, int32_t zero_point);
=======
template CAFFE2_API qint8 quantize_val<qint8>(float scale, int32_t zero_point, float value);
template CAFFE2_API qint32 quantize_val<qint32>(float scale, int32_t zero_point, float value);
template CAFFE2_API Tensor quantize_tensor<qint8>(Tensor rtensor, Tensor qtensor, float scale, int32_t zero_point);
template CAFFE2_API Tensor quantize_tensor<qint32>(Tensor rtensor, Tensor qtensor, float scale, int32_t zero_point);
template CAFFE2_API Tensor dequantize_tensor<qint8>(Tensor rtensor, Tensor qtensor, float scale, int32_t zero_point);
>>>>>>> 5f8e849d
template CAFFE2_API Tensor dequantize_tensor<qint32>(Tensor rtensor, Tensor qtensor, float scale, int32_t zero_point);

QuantizerPtr make_per_tensor_affine_quantizer(
    double scale,
    int64_t zero_point,
    ScalarType scalar_type) {
  return c10::make_intrusive<PerTensorAffineQuantizer>(scalar_type,
      static_cast<float>(scale), static_cast<int32_t>(zero_point));
}

QTensorImpl* get_qtensorimpl(const Tensor& self) {
  // TODO: remove this when Variable and Tensor are merged
  AT_ASSERTM(
      !self.is_variable(),
      "_internal_get_QTensorImpl: should not be a variable");
  // TODO: uncomment after is_quantized() is implemented
  // AT_ASSERTM(self.is_quantized(), "_internal_get_QTensorImpl: not a quantized
  // tensor");
  return static_cast<QTensorImpl*>(self.unsafeGetTensorImpl());
}

inline Tensor new_qtensor_cpu(
    IntArrayRef sizes,
    const TensorOptions& options,
    QuantizerPtr quantizer) {
  AT_ASSERT(options.device().is_cpu());

  native::check_size_nonnegative(sizes);
  auto* allocator = at::getCPUAllocator();
  int64_t nelements = at::prod_intlist(sizes);
  auto dtype = options.dtype();
  TORCH_CHECK(isQIntType(typeMetaToScalarType(dtype)),
           "ScalarType is not supported in new_qtensor_cpu.");
  auto storage = c10::make_intrusive<StorageImpl>(
      dtype,
      nelements,
      allocator->allocate(nelements * dtype.itemsize()),
      allocator,
      /*resizable=*/true);
  auto tensor = detail::make_tensor<QTensorImpl>(
      storage, at::QuantizedCPUTensorId(), quantizer);
  get_qtensorimpl(tensor)->set_sizes_contiguous(sizes);
  return tensor;
}

Tensor PerTensorAffineQuantizer::quantize(Tensor rtensor) {
<<<<<<< HEAD
  AT_CHECK(
      rtensor.scalar_type() == kFloat,
      "quantize only works on Float Tensor.");
  AT_CHECK(
=======
  TORCH_CHECK(
      rtensor.scalar_type() == kFloat,
      "quantize only works on Float Tensor.");
  TORCH_CHECK(
>>>>>>> 5f8e849d
      rtensor.device() == kCPU,
      "quantize only works for CPU backend right now.");
  // Here we need a std::intrusive_ptr<Quantizer>.. but actually "this" is the
  // quantizer that can be reused, so I'm using intrusive_from_this here
  Tensor qtensor = new_qtensor_cpu(
      rtensor.sizes(),
      rtensor.options().dtype(scalar_type_),
      intrusive_from_this());

  rtensor = rtensor.contiguous();
  AT_DISPATCH_QINT_TYPES(qtensor.scalar_type(), "quantize_tensor", [&]() {
    qtensor = quantize_tensor<scalar_t>(rtensor, qtensor, scale_, zero_point_);
  });
  return qtensor;
}

Tensor PerTensorAffineQuantizer::dequantize(Tensor qtensor) {
<<<<<<< HEAD
  AT_CHECK(qtensor.is_quantized(),
           "dequantize is only supported in quantized Tensor.");
  AT_CHECK(
=======
  TORCH_CHECK(qtensor.is_quantized(),
           "dequantize is only supported in quantized Tensor.");
  TORCH_CHECK(
>>>>>>> 5f8e849d
      qtensor.device() == kCPU,
      "dequantize only works for CPU backend right now.");
  Tensor rtensor = at::empty(qtensor.sizes(), qtensor.options().dtype(at::kFloat));
  qtensor = qtensor.contiguous();

  AT_DISPATCH_QINT_TYPES(qtensor.scalar_type(), "dequantize_tensor", [&]() {
    rtensor = dequantize_tensor<scalar_t>(qtensor, rtensor, scale_, zero_point_);
  });

  return rtensor;
}

Quantizer::~Quantizer() {}

} // namespace at<|MERGE_RESOLUTION|>--- conflicted
+++ resolved
@@ -12,19 +12,11 @@
 namespace at {
 
 void checkFloatCPUTensor(std::string fn_name, Tensor t) {
-<<<<<<< HEAD
-  AT_CHECK(
+  TORCH_CHECK(
       t.scalar_type() == kFloat,
       fn_name,
       "expects a Float Tensor.");
-  AT_CHECK(
-=======
-  TORCH_CHECK(
-      t.scalar_type() == kFloat,
-      fn_name,
-      "expects a Float Tensor.");
-  TORCH_CHECK(
->>>>>>> 5f8e849d
+  TORCH_CHECK(
       t.device() == kCPU,
       fn_name,
       "expects a CPU Tensor.");
@@ -32,43 +24,25 @@
 
 template <typename T>
 void checkQuantizedCPUTensor(std::string fn_name, Tensor t) {
-<<<<<<< HEAD
-  AT_CHECK(t.is_quantized(),
-           fn_name,
-           "expects a quantized Tensor.");
-  AT_CHECK(t.scalar_type() == caffe2::TypeMeta::Make<T>(),
-=======
   TORCH_CHECK(t.is_quantized(),
            fn_name,
            "expects a quantized Tensor.");
   TORCH_CHECK(t.scalar_type() == caffe2::TypeMeta::Make<T>(),
->>>>>>> 5f8e849d
            fn_name,
            "expects a ",
            caffe2::TypeMeta::Make<T>(),
            "Tensor");
-<<<<<<< HEAD
-  AT_CHECK(t.device() == kCPU,
-=======
   TORCH_CHECK(t.device() == kCPU,
->>>>>>> 5f8e849d
            fn_name,
            "expects a CPU quantized Tensor");
 }
 
 template <typename T>
 void checkZeroPoint(std::string fn_name, int32_t zero_point) {
-<<<<<<< HEAD
-  AT_CHECK(zero_point <= std::numeric_limits<T>::max(),
-           fn_name,
-           "zero_point is out of range.");
-  AT_CHECK(zero_point >= std::numeric_limits<T>::min(),
-=======
   TORCH_CHECK(zero_point <= std::numeric_limits<T>::max(),
            fn_name,
            "zero_point is out of range.");
   TORCH_CHECK(zero_point >= std::numeric_limits<T>::min(),
->>>>>>> 5f8e849d
            fn_name,
            "zero_point is out of range.");
 }
@@ -179,19 +153,11 @@
 }
 #endif
 
-<<<<<<< HEAD
 template CAFFE2_API quint8 quantize_val<quint8>(float scale, int32_t zero_point, float value);
 template CAFFE2_API qint32 quantize_val<qint32>(float scale, int32_t zero_point, float value);
 template CAFFE2_API Tensor quantize_tensor<quint8>(Tensor rtensor, Tensor qtensor, float scale, int32_t zero_point);
 template CAFFE2_API Tensor quantize_tensor<qint32>(Tensor rtensor, Tensor qtensor, float scale, int32_t zero_point);
 template CAFFE2_API Tensor dequantize_tensor<quint8>(Tensor rtensor, Tensor qtensor, float scale, int32_t zero_point);
-=======
-template CAFFE2_API qint8 quantize_val<qint8>(float scale, int32_t zero_point, float value);
-template CAFFE2_API qint32 quantize_val<qint32>(float scale, int32_t zero_point, float value);
-template CAFFE2_API Tensor quantize_tensor<qint8>(Tensor rtensor, Tensor qtensor, float scale, int32_t zero_point);
-template CAFFE2_API Tensor quantize_tensor<qint32>(Tensor rtensor, Tensor qtensor, float scale, int32_t zero_point);
-template CAFFE2_API Tensor dequantize_tensor<qint8>(Tensor rtensor, Tensor qtensor, float scale, int32_t zero_point);
->>>>>>> 5f8e849d
 template CAFFE2_API Tensor dequantize_tensor<qint32>(Tensor rtensor, Tensor qtensor, float scale, int32_t zero_point);
 
 QuantizerPtr make_per_tensor_affine_quantizer(
@@ -238,17 +204,10 @@
 }
 
 Tensor PerTensorAffineQuantizer::quantize(Tensor rtensor) {
-<<<<<<< HEAD
-  AT_CHECK(
+  TORCH_CHECK(
       rtensor.scalar_type() == kFloat,
       "quantize only works on Float Tensor.");
-  AT_CHECK(
-=======
-  TORCH_CHECK(
-      rtensor.scalar_type() == kFloat,
-      "quantize only works on Float Tensor.");
-  TORCH_CHECK(
->>>>>>> 5f8e849d
+  TORCH_CHECK(
       rtensor.device() == kCPU,
       "quantize only works for CPU backend right now.");
   // Here we need a std::intrusive_ptr<Quantizer>.. but actually "this" is the
@@ -266,15 +225,9 @@
 }
 
 Tensor PerTensorAffineQuantizer::dequantize(Tensor qtensor) {
-<<<<<<< HEAD
-  AT_CHECK(qtensor.is_quantized(),
-           "dequantize is only supported in quantized Tensor.");
-  AT_CHECK(
-=======
   TORCH_CHECK(qtensor.is_quantized(),
            "dequantize is only supported in quantized Tensor.");
   TORCH_CHECK(
->>>>>>> 5f8e849d
       qtensor.device() == kCPU,
       "dequantize only works for CPU backend right now.");
   Tensor rtensor = at::empty(qtensor.sizes(), qtensor.options().dtype(at::kFloat));
