import torch._C
from torch.autograd import Variable, function
from torch.serialization import validate_cuda_device
from torch.nn import Module, ModuleList, Parameter, Sequential
from torch.jit.frontend import get_jit_class_def, get_jit_def, get_default_args
import torch.backends.cudnn as cudnn
import torch.jit.annotations
import torch._jit_internal as _jit_internal
from torch._six import PY37, with_metaclass, get_function_from_type, \
    string_classes, builtins
from torch._jit_internal import ignore, export  # noqa: F401
from ..nn.modules.utils import _single, _pair, _triple, _quadruple, \
    _list_with_default
import torch.testing

import math
from collections import OrderedDict, namedtuple
import textwrap
import sys
import warnings
import weakref
import types
import contextlib
import os
import functools
import copy
import collections
import inspect
import pickle
if sys.version_info[0] > 2:
    import pathlib


def _parse_env(name, default, true_message, false_message):
    value = os.environ.get(name)
    if value is None:
        return default
    if value.lower() in {'1', 'true', 'yes'}:
        return True
    elif value.lower() in {'0', 'false', 'no'}:
        return False
    if value == '1v':
        print(true_message)
        return True
    elif value == '0v':
        print(false_message)
        return False
    raise ValueError('Unknown setting of {}. Try using 0 or 1.'.format(name))


_enabled = _parse_env('PYTORCH_JIT', True, "> Using PyTorch JIT", "> PyTorch JIT DISABLED")
_flatten = torch._C._jit_flatten
_unflatten = torch._C._jit_unflatten
_jit_script_class_compile = torch._C._jit_script_class_compile

Future = torch._C.Future
_fork = torch._C.fork
_wait = torch._C.wait


@contextlib.contextmanager
def scope(scope_name):
    tracing_state = torch._C._get_tracing_state()
    if tracing_state:
        tracing_state.push_scope(scope_name)
    try:
        yield
    finally:
        if tracing_state:
            tracing_state.pop_scope()


DEFAULT_EXTRA_FILES_MAP = torch._C.ExtraFilesMap()


def load(f, map_location=None, _extra_files=DEFAULT_EXTRA_FILES_MAP):
    r"""
        Load a ``ScriptModule`` previously saved with :func:`save <torch.jit.save>`

        All previously saved modules, no matter their device, are first loaded onto CPU,
        and then are moved to the devices they were saved from. If this fails (e.g. because
        the run time system doesn't have certain devices), an exception is raised.
        However, storages can be dynamically remapped to an alternative set of devices
        using the `map_location` argument. Comparing to :func:`torch.load`, `map_location`
        in this function is simplified, which only accepts a string (e.g., 'cpu', 'cuda:0'),
        or torch.device (e.g., torch.device('cpu'))

        Arguments:
            f: a file-like object (has to implement read, readline, tell, and seek),
                or a string containing a file name
            map_location: can a string (e.g., 'cpu', 'cuda:0'), a device (e.g.,
                torch.device('cpu'))
            _extra_files: map from filename to content. The extra
                filenames given in the map would be loaded and their content
                would be stored in the provided map.


        Returns:
            A ``ScriptModule`` object.

        Example: ::

            torch.jit.load('scriptmodule.pt')

            # Load ScriptModule from io.BytesIO object
            with open('scriptmodule.pt', 'rb') as f:
                buffer = io.BytesIO(f.read())

            # Load all tensors to the original device
            torch.jit.load(buffer)

            # Load all tensors onto CPU, using a device
            torch.jit.load(buffer, map_location=torch.device('cpu'))

            # Load all tensors onto CPU, using a string
            torch.jit.load(buffer, map_location='cpu')

            # Load with extra files.
            files = {'metadata.json' : ''}
            torch.jit.load('scriptmodule.pt', _extra_files = files)
            print (files['metadata.json'])
    """
    m = ScriptModule()

    def module_lookup(names):
        curr = m
        for name in names:
            if not hasattr(curr, name):
                setattr(curr, name, ScriptModule())
            curr = getattr(curr, name)
        return curr._c
    if isinstance(f, string_classes):
        if not os.path.exists(f):
            raise ValueError("The provided filename {} does not exist".format(f))
    if isinstance(map_location, string_classes):
        map_location = torch.device(map_location)
    elif not (map_location is None or
              isinstance(map_location, torch.device)):
        raise ValueError("map_location should be either None, string or torch.device, "
                         "but got type: " + str(type(map_location)))
    if (str(map_location).startswith('cuda')):
        validate_cuda_device(map_location)

    if isinstance(f, str) or \
            (sys.version_info[0] == 2 and isinstance(f, unicode)) or \
            (sys.version_info[0] == 3 and isinstance(f, pathlib.Path)):
        torch._C.import_ir_module(module_lookup, f, map_location, _extra_files)
    else:
        torch._C.import_ir_module_from_buffer(module_lookup, f.read(), map_location, _extra_files)

    return m


def save(m, f, _extra_files=DEFAULT_EXTRA_FILES_MAP):
    """
        Save an offline version of this module for use in a separate process. The saved
        module serializes all of the methods, submodules, parameters, and attributes of this
        module. It can be loaded into the C++ API using ``torch::jit::load(filename)`` or into the Python
        API with ``torch.jit.load(filename)``.

        To be able to save a module, it must not make any calls to native Python functions.
        This means that all submodules must be subclasses of ``torch.jit.ScriptModule`` as well.

        .. DANGER::
           All modules, no matter their device, are always loaded onto the CPU during loading.
           This is different from :func:`torch.load`'s semantics and may change in the future.

        Arguments:
            m: a ScriptModule to save
            f: a file-like object (has to implement write and flush) or a string
               containing a file name
            _extra_files: Map from filename to contents which will be stored as part of 'f'

        .. warning::
            If you are using Python 2, ``torch.save`` does NOT support ``StringIO.StringIO``
            as a valid file-like object. This is because the write method should return
            the number of bytes written; ``StringIO.write()`` does not do this.

            Please use something like ``io.BytesIO`` instead.

        Example: ::

            m = torch.jit.ScriptModule()

            # Save to file
            torch.jit.save(m, 'scriptmodule.pt')

            # Save to io.BytesIO buffer
            buffer = io.BytesIO()
            torch.jit.save(m, buffer)

            # Save with extra files
            extra_files = torch._C.ExtraFilesMap()
            extra_files['foo.txt'] = 'bar'
            torch.jit.save(m, 'scriptmodule.pt', _extra_files=extra_files)
    """
    if isinstance(f, str) or \
            (sys.version_info[0] == 2 and isinstance(f, unicode)) or \
            (sys.version_info[0] == 3 and isinstance(f, pathlib.Path)):
        m.save(f, _extra_files=_extra_files)
    else:
        ret = m.save_to_buffer(_extra_files=_extra_files)
        f.write(ret)


def get_trace_graph(f, args=(), kwargs=None, _force_outplace=False, return_inputs=False):
    """
    Trace a function or model, returning a tuple consisting of the both the
    *trace* of an execution, as well as the original return value. If return_inputs,
    also returns the trace inputs as part of the tuple

    Tracing is guaranteed not to change the semantics of the function/module
    that is traced.

    Arguments:
        f (torch.nn.Module or function): the function or module
            to be traced.
        args (tuple or Tensor): the positional arguments to pass to the
            function/module to be traced.  A non-tuple is assumed to
            be a single positional argument to be passed to the model.
        kwargs (dict): the keyword arguments to pass to the function/module
            to be traced.

    Example: Trace a cell.

        >>> trace, out = jit.trace(nn.LSTMCell(), (input, hidden))
        >>> print(trace)
    """
    if kwargs is None:
        kwargs = {}
    if not isinstance(args, tuple):
        args = (args,)
    return LegacyTracedModule(f, _force_outplace, return_inputs)(*args, **kwargs)


def _unique_state_dict(module, keep_vars=False):
    # since Parameter.data always creates a new torch.Tensor instance,
    # id(v) doesn't work with it. So we always get the Parameter or Buffer
    # as values, and deduplicate the params using Parameters and Buffers
    state_dict = module.state_dict(keep_vars=True)
    filtered_dict = type(state_dict)()
    seen_ids = set()
    for k, v in state_dict.items():
        if id(v) in seen_ids:
            continue
        seen_ids.add(id(v))
        if keep_vars:
            filtered_dict[k] = v
        else:
            filtered_dict[k] = v.data
    return filtered_dict


def _create_interpreter_name_lookup_fn(frames_up=1):
    def _get_interpreter_name_for_var(var):
        frame = inspect.currentframe()
        i = 0
        while i < frames_up + 1:
            frame = frame.f_back
            i += 1

        f_locals = frame.f_locals
        f_globals = frame.f_globals

        for k, v in f_locals.items():
            if isinstance(v, torch.Tensor) and var is v:
                return k if k != 'self' else ''
        for k, v in f_globals.items():
            if isinstance(v, torch.Tensor) and var is v:
                return k if k != 'self' else ''
        return ''
    return _get_interpreter_name_for_var


class LegacyTracedModule(Module):
    def __init__(self, inner, force_outplace=False, return_inputs=False):
        super(LegacyTracedModule, self).__init__()
        # inner may be a Module, or it may be an arbitrary callable
        # If it's a Module, we get its parameters automatically, which lets
        # us avoid a special casing functions versus modules.
        self.inner = inner
        self._force_outplace = force_outplace
        self._return_inputs = return_inputs

    def forward(self, *args):
        in_vars, in_desc = _flatten(args)
        # NOTE: use full state, because we need it for BatchNorm export
        # This differs from the compiler path, which doesn't support it at the moment.
        module_state = list(_unique_state_dict(self, keep_vars=True).values())
        trace, all_trace_inputs = torch._C._tracer_enter(*(in_vars + module_state))
        ret_inputs = tuple(x.clone() for x in all_trace_inputs)
        torch._C._tracer_set_force_outplace(self._force_outplace)
        torch._C._tracer_set_get_unique_name_fn(_create_interpreter_name_lookup_fn())
        try:
            trace_inputs = _unflatten(all_trace_inputs[:len(in_vars)], in_desc)
            out = self.inner(*trace_inputs)
            out_vars, _ = _flatten(out)
            torch._C._tracer_exit(tuple(out_vars))
        except Exception:
            torch._C._tracer_abandon()
            raise
        if self._return_inputs:
            return trace, out, ret_inputs
        else:
            return trace, out


def _clone_inputs(args):
    def clone_input(a):
        if a is None:
            return None
        elif isinstance(a, torch.Tensor):
            # TODO: figure out one liner to .clone() and set requires_grad
            v = Variable(a.data.clone(), requires_grad=a.requires_grad)
            if a.grad is not None:
                v.grad = clone_input(v.grad)
            return v
        else:
            return a.clone()
    return function._nested_map(lambda x: isinstance(x, torch.Tensor),
                                clone_input, condition_msg="tensors")(args)


# This is purely for developer debugging.  We are not going to advertise it.
_JIT_DUMP = os.environ.get('PYTORCH_JIT_DUMP', False)
_JIT_TIME = os.environ.get('PYTORCH_JIT_TIME', False)  # CUDA-only timing
_JIT_DISABLE = os.environ.get('PYTORCH_JIT_DISABLE', False)
_JIT_STATS = os.environ.get('PYTORCH_JIT_STATS', False)


def _dump_trace(trace_name, pass_name, input_key, trace):
    if not _JIT_DUMP:
        return

    import torch.contrib._graph_vis as graph_vis

    filename = "{}_{}".format(trace_name, pass_name)
    # TODO: Also paste out the backtrace when the trace was compiled
    # (and maybe also when it was run?)
    with open(filename + ".ir", "w") as f:
        f.write("Input key: {}\n\n{}".format(input_key, str(trace)))
    graph_vis.write(trace.graph(), filename + ".html")


@contextlib.contextmanager
def _time(trace_name, name, time=True):
    if (not _JIT_TIME and not time) or not torch.cuda.is_available():
        yield
        return
    stream = torch.cuda.current_stream()
    start = torch.cuda.Event(enable_timing=True)
    end = torch.cuda.Event(enable_timing=True)
    stream.record_event(start)
    try:
        yield
    finally:
        stream.record_event(end)
        end.synchronize()
        print("{} {} time: {} ms".format(trace_name, name, start.elapsed_time(end)))


def verify(model, args, loss_fn=torch.sum, devices=None):
    """
    Verify that a JIT compiled model has the same behavior as its uncompiled
    version along with its backwards pass.  If your model returns multiple
    outputs, you must also specify a `loss_fn` to produce a loss for which
    the backwards will be computed.

    This function has side-effects (e.g., it executes your model / saves and loads
    parameters), so don't expect the model to come out exactly the same as what
    you passed in.

    Arguments:
        model (compiled torch.nn.Module or function): the module/function to be
            verified.  The module/function definition MUST have been decorated with
            `@torch.jit.compile`.
        args (tuple or Tensor): the positional arguments to pass to the
            compiled function/module to be verified.  A non-tuple is assumed to
            be a single positional argument to be passed to the model.
        loss_fn (function, optional): the loss function to be applied to
            the output of the model, before backwards is invoked.  By default,
            we assume that a model returns a single result, and we :func:`torch.sum`
            before calling backwards; if this is inappropriate, you can pass your
            own loss function.  Note that if a model returns a tuple of results,
            these are passed as separate positional arguments to `loss_fn`.
        devices (iterable of device IDs, optional): the GPU devices which the
            compiled module will be run on.  This determines the RNG state we
            must save when running both compiled and uncompiled versions of the model.
    """
    # TODO: In principle, we track device information in our trace, so it
    # should be possible to check if our execution actually obeyed the 'devices'
    # the user provided.

    # TODO: Consider adding a utility function to torch.jit to test
    # for this case
    if not isinstance(model, torch._C.CompiledFunction):
        raise TypeError("Cannot verify an uncompiled module.  Add @torch.jit.compile to compile it")
    is_module = isinstance(model, Module)

    if not isinstance(args, tuple):
        args = (args,)

    saved_args = _clone_inputs(args)
    if is_module:
        saved_state = copy.deepcopy(model.state_dict())

    def run_fwd_bwd(args, force_trace=False, assert_compiled=False):
        params = list(model.parameters()) if is_module else []
        in_vars, _ = _flatten((args, params))
        # We use a special API to reset the trace and compile it from scratch.
        compiled_fn = model
        if force_trace:
            compiled_fn.clear_cache()
        if assert_compiled:
            hits = compiled_fn.hits
        out = model(*args)
        if assert_compiled and compiled_fn.hits == hits:
            raise RuntimeError("failed to use the compiled function")
        if not isinstance(out, tuple):
            out = (out, )
        if loss_fn == torch.sum and len(out) != 1:
            raise ValueError(("Model returns {} outputs, but default loss function "
                              "(torch.sum) can only handle a single output").format(len(out)))
        out_vars, _ = _flatten(out)
        saved_outs = [v.data.clone() for v in out_vars]
        loss = loss_fn(*out)
        grads = torch.autograd.grad([loss], in_vars)
        # TODO: I'm not sure if the clone here is necessary but it is safer
        saved_grads = [v.data.clone() for v in grads]
        return (saved_outs, saved_grads)

    with torch.random.fork_rng(devices, _caller="torch.jit.verify"):
        uncompiled_outs, uncompiled_grads = run_fwd_bwd(args, force_trace=True)
        assert model.has_trace_for(*args)

    if is_module:
        model.load_state_dict(saved_state)
    compiled_outs, compiled_grads = run_fwd_bwd(args, assert_compiled=True)

    _verify_equal(uncompiled_outs, compiled_outs)
    _verify_equal(uncompiled_grads, compiled_grads)


def _verify_equal(xs, ys):
    for x, y in zip(xs, ys):
        if x.sub(y).abs().max() > 1e-6:
            raise RuntimeError("JIT and real computation mismatch")


def indent(s):
    return '\n'.join(['\t' + line for line in s.splitlines()])


class TracingCheckError(Exception):
    def __init__(self, graph_diff_error, tensor_compare_error, extra_msg=None):
        self.message = 'Tracing failed sanity checks!\n'
        if extra_msg is not None:
            self.message += extra_msg + '\n'
        if graph_diff_error is not None:
            self.message += 'ERROR: Graphs differed across invocations!\n'
            self.message += indent(graph_diff_error) + '\n'
        if tensor_compare_error is not None:
            self.message += 'ERROR: Tensor-valued Constant nodes differed in value ' \
                            'across invocations. This often indicates that the tracer has' \
                            ' encountered untraceable code.\n'
            self.message += indent(tensor_compare_error) + '\n'
        super(TracingCheckError, self).__init__(self.message)


# Check the traced module against a set of user-provided validation inputs
@torch.no_grad()
def _check_trace(check_inputs, func, executor_options, traced_func, check_tolerance, force_outplace, is_trace_module):
    # Note: tracing is independent of optimizations, which consume the trace
    executor_options['optimize'] = False
    for inputs in check_inputs:

        if isinstance(inputs, torch.Tensor):
            inputs = (inputs,)

        if is_trace_module:
            copied_dict = {}
            for name, data in inputs.items():
                copied_dict[name] = _clone_inputs(data)
            check_mod = torch.jit.trace_module(
                func.__self__ if hasattr(func, '__self__') else func,
                copied_dict,
                check_trace=False,
                _force_outplace=force_outplace,
                **executor_options)
            check_mod_func = check_mod._c._get_method(traced_func.name)
            inputs = inputs[traced_func.name]
            if isinstance(inputs, (torch.Tensor, dict)):
                inputs = (inputs,)
        else:
            check_mod = torch.jit.trace(
                func,
                _clone_inputs(inputs),
                check_trace=False,
                _force_outplace=force_outplace,
                **executor_options)
            check_mod_func = check_mod

        def graph_diagnostic_info():
            mod_canonicalized = torch._C._jit_pass_canonicalize(traced_func.graph)
            torch._C._jit_pass_erase_shape_information(mod_canonicalized)
            check_canonicalized = torch._C._jit_pass_canonicalize(check_mod_func.graph)
            torch._C._jit_pass_erase_shape_information(check_canonicalized)

            graph_diff_errors = None
            if str(mod_canonicalized) != str(check_canonicalized):
                import difflib
                graph_diff = difflib.ndiff(str(mod_canonicalized).splitlines(True),
                                           str(check_canonicalized).splitlines(True))
                graph_diff_errors = 'Graph diff:\n' + indent(''.join(graph_diff)) + '\n'

                for n_mod, n_check in zip(mod_canonicalized.nodes(), check_canonicalized.nodes()):
                    if str(n_mod) != str(n_check):
                        graph_diff_errors += 'First diverging operator:\n'
                        node_diff = difflib.ndiff(str(n_mod).splitlines(True),
                                                  str(n_check).splitlines(True))
                        source_printout = 'Node diff:\n' + indent(''.join(node_diff)) + '\n'
                        mod_stack = n_mod.sourceRange()
                        if mod_stack:
                            source_printout += 'Trace source location:\n' + indent(mod_stack) + '\n'
                        check_stack = n_check.sourceRange()
                        if check_stack:
                            source_printout += 'Check source location:\n' + indent(check_stack) + '\n'
                        graph_diff_errors += source_printout

                        break  # For now, only print out the first pair of nodes that diverges

            tensor_compare_errors = None
            # Check Tensor-valued constant nodes
            for n_mod, n_check in zip(mod_canonicalized.nodes(), check_canonicalized.nodes()):
                if n_mod.kind() != n_check.kind():
                    break  # Graphs have already diverged

                if n_mod.kind() == 'prim::Constant' and not (n_mod.mustBeNone() or n_check.mustBeNone()):
                    if n_mod.kindOf('value') != 't' or n_check.kindOf('value') != 't':
                        continue

                    mod_tensor_val = n_mod.t('value')
                    check_tensor_val = n_check.t('value')

                    try:
                        torch.testing.assert_allclose(mod_tensor_val, check_tensor_val)
                    except (RuntimeError, AssertionError) as e:
                        if tensor_compare_errors is None:
                            tensor_compare_errors = ''
                        tensor_compare_errors += 'Node:\n' + indent(str(n_mod)) + '\n'
                        compare_stack = n_mod.sourceRange()
                        if compare_stack:
                            tensor_compare_errors += 'Source Location:\n' + indent(compare_stack) + '\n'
                        tensor_compare_errors += 'Comparison exception: ' + indent(str(e))

                        break  # For now, only print the first diverging pair

            return graph_diff_errors, tensor_compare_errors

        def wrap_retval(x):
            return x if isinstance(x, tuple) else (x,)

        def run_mod_and_filter_tensor_outputs(mod, inputs, running_what):
            try:
                outs = wrap_retval(mod(*_clone_inputs(inputs)))
                outs = [out for out in outs if isinstance(out, torch.Tensor)]
                return outs
            except Exception as e:
                raise TracingCheckError(*graph_diagnostic_info(),
                                        extra_msg='Encountered an exception while running the ' + running_what +
                                                  ' with test inputs.\nException:\n' + indent(str(e)))

        has_warned = [False]

        def maybe_warn_nondeterministic():
            if has_warned[0]:
                return
            has_warned[0] = True
            nondeterm_ops = [op for op in traced_func.graph.nodes() if op.isNondeterministic()]
            if len(nondeterm_ops) > 0:
                nondeterministic_ops_warning = "Trace had nondeterministic nodes. "
                nondeterministic_ops_warning += "Did you forget call .eval() on your model? Nodes:\n"
                nondeterministic_ops_warning += "\n".join([indent(str(op)) for op in nondeterm_ops][:20])
                nondeterministic_ops_warning += "\nThis may cause errors in trace checking. To disable trace checking,"\
                                                " pass check_trace=False to torch.jit.trace()"
                warnings.warn(nondeterministic_ops_warning, category=TracerWarning, stacklevel=5)

        def compare_outputs(original, reference, match_what):
            all_ok = True
            for i, (orig, ref) in enumerate(zip(original, reference)):
                try:
                    torch.testing.assert_allclose(orig.double(), ref.double(), rtol=check_tolerance,
                                                  atol=torch.testing._get_default_tolerance(orig, ref)[1])
                except AssertionError as e:
                    maybe_warn_nondeterministic()
                    warnings.warn('Output nr ' + str(i + 1) + '. of the traced function does not match '
                                  'the corresponding output of the ' + match_what + '. Detailed error:\n' + str(e),
                                  category=TracerWarning, stacklevel=4)
                    all_ok = False

            return all_ok

        traced_outs = run_mod_and_filter_tensor_outputs(traced_func, inputs, 'trace')
        fn_outs = run_mod_and_filter_tensor_outputs(func, inputs, 'Python function')
        if compare_outputs(traced_outs, fn_outs, 'Python function'):
            check_outs = run_mod_and_filter_tensor_outputs(check_mod_func, inputs, 'repeated trace')
            compare_outputs(traced_outs, check_outs, 'repeated trace')

        diag_info = graph_diagnostic_info()
        if any(info is not None for info in diag_info):
            raise TracingCheckError(*diag_info)


class TracerWarning(Warning):
    @staticmethod
    def ignore_lib_warnings():
        # We ignore warnings from all submodules excluding the JIT, because we need them e.g. for _check_trace
        warnings.filterwarnings('ignore', category=TracerWarning, module='torch.(?!jit)')


# We ignore the tracer warnings coming form inside the library, because all our shape
# checks in nn will trigger them.
TracerWarning.ignore_lib_warnings()
torch._C._tracer_warn_use_python()


def make_tuple(example_inputs):
    if isinstance(example_inputs, (torch.Tensor, dict)):
        return (example_inputs,)
    # done primarily so that weird iterables fail here and not pybind11 code
    if not isinstance(example_inputs, tuple):
        return tuple(example_inputs)
    return example_inputs


def make_module(mod, _module_class, executor_options):
    if _module_class is None:
        _module_class = TopLevelTracedModule
    return _module_class(mod, **executor_options)

def wrap_check_inputs(check_inputs):
    if check_inputs is None:
        return None

    return [{'forward' : c} for c in check_inputs]

def trace(func,
          example_inputs,
          optimize=True,
          check_trace=True,
          check_inputs=None,
          check_tolerance=1e-5,
          _force_outplace=False,
          _module_class=None):
    """
    Trace a function and return an executable ``ScriptModule`` that will be optimized
    using just-in-time compilation.

    .. warning::

        Tracing only correctly records functions and modules which are not data
        dependent (e.g., do not have conditionals on data in tensors) and do not have
        any untracked external dependencies (e.g., perform input/output or
        access global variables). If you trace such models, you may silently get
        incorrect results on subsequent invocations of the model. The tracer
        will try to emit warnings when doing something that may cause an
        incorrect trace to be produced.

    Arguments:
        func (callable or torch.nn.Module):  a Python function or ``torch.nn.Module``
                                             that will be run with ``example_inputs``.
                                             arguments and returns to ``func`` must be tensors
                                             or (possibly nested) tuples that
                                             contain tensors.
        example_inputs (tuple):  a tuple of example inputs that will be passed to the function
                                 while tracing. The resulting trace can be run with
                                 inputs of different types and shapes assuming the traced operations
                                 support those types and shapes. ``example_inputs`` may also be a single
                                 Tensor in which case it is automatically wrapped in a tuple

    Keyword arguments:
        optimize (bool, optional): whether or not to apply optimizations.  Default: ``True``.
        check_trace (bool, optional): check if the same inputs run through
                                      traced code produce the same outputs. Default: ``True``. You might want
                                      to disable this if, for example, your network contains non-
                                      deterministic ops or if you are sure that the network is correct despite
                                      a checker failure.

        check_inputs (list of tuples, optional): A list of tuples of input arguments that should be used
                                                 to check the trace against what is expected. Each tuple
                                                 is equivalent to a set of input arguments that would
                                                 be specified in ``example_inputs``. For best results, pass in a
                                                 set of checking inputs representative of the space of
                                                 shapes and types of inputs you expect the network to see.
                                                 If not specified, the original ``example_inputs`` are used for checking
        check_tolerance (float, optional): Floating-point comparison tolerance to use in the checker procedure.
                                           This can be used to relax the checker strictness in the event that
                                           results diverge numerically for a known reason, such as operator fusion.

    Returns:
        A ``ScriptModule`` object with a single ``forward()`` method containing the traced code.
        When ``func`` is a ``torch.nn.Module``, the returned ``ScriptModule`` will have the same set of
        sub-modules and parameters as ``func``.

    Example::
        class Net(nn.Module):
            def __init__(self):
                super(Net, self).__init__()
                self.conv = nn.Conv2d(1, 1, 3)

            def forward(self, x):
                return self.conv(x)

            def weighted_kernel_sum(self, weight):
                return weight * self.conv.weight

        example_weight = torch.rand(1, 1, 3, 3)
        example_forward_input = torch.rand(1, 1, 3, 3)
        n = Net()
        inputs = {'forward' : example_forward_input, 'weighted_kernel_sum' : example_weight}
        module = torch.jit.trace_module(n, inputs)

    """
    if not _enabled:
        return func

    if isinstance(func, torch.nn.Module):
        return trace_module(func, {'forward': example_inputs}, optimize,
                            check_trace, wrap_check_inputs(check_inputs),
                            check_tolerance, _force_outplace, _module_class)

    if (hasattr(func, '__self__') and isinstance(func.__self__, torch.nn.Module) and
            func.__name__ == 'forward'):

        return trace_module(func.__self__, {'forward': example_inputs}, optimize,
                            check_trace, wrap_check_inputs(check_inputs),
                            check_tolerance, _force_outplace, _module_class)

    executor_options = {'optimize': bool(optimize)}
    # Special case for common case of passing a single Tensor
    if isinstance(example_inputs, (torch.Tensor, dict)):
        example_inputs = (example_inputs,)
    # done primarily so that weird iterables fail here and not pybind11 code
    elif not isinstance(example_inputs, tuple):
        example_inputs = tuple(example_inputs)

    var_lookup_fn = _create_interpreter_name_lookup_fn(0)

    if (hasattr(func, '__self__') and isinstance(func.__self__, torch.nn.Module)):
        raise AttributeError("trace doesn't support compiling individual module's functions.\n"
                             "Please use trace_module")

    name = getattr(func, '__name__', 'forward')
    if name == '<lambda>':
        name = '_lambda'  # make name a valid identifier
    traced = torch._C._create_function_from_trace(name, func, example_inputs,
                                                  var_lookup_fn,
                                                  _force_outplace)

    # Check the trace against new traces created from user-specified inputs
    if check_trace:
        if check_inputs is not None:
            _check_trace(check_inputs, func, executor_options, traced, check_tolerance, _force_outplace, False)
        else:
            _check_trace([example_inputs], func, executor_options, traced, check_tolerance, _force_outplace, False)

    return traced


def trace_module(mod,
                 inputs,
                 optimize=True,
                 check_trace=True,
                 check_inputs=None,
                 check_tolerance=1e-5,
                 _force_outplace=False,
                 _module_class=None):
    """
    Trace a function and return an executable ``ScriptModule`` that will be optimized
    using just-in-time compilation.

    .. warning::

        Tracing only correctly records functions and modules which are not data
        dependent (e.g., do not have conditionals on data in tensors) and do not have
        any untracked external dependencies (e.g., perform input/output or
        access global variables). If you trace such models, you may silently get
        incorrect results on subsequent invocations of the model. The tracer
        will try to emit warnings when doing something that may cause an
        incorrect trace to be produced.

    Arguments:
        mod (torch.nn.Module):           a ``torch.nn.Module`` containing methods whose names are
                                         specified in ``example_inputs``. The given methods will be compiled
                                         as a part of a single `ScriptModule`
        example_inputs (dict):           a dict containing sample inputs indexed by method names in ``mod``
                                         The inputs will be passed to methods whose names correspond to inputs'
                                         keys while tracing.
                                         ``{ 'forward' : example_forward_input, 'method2': example_method2_input}``
    Keyword arguments:
        optimize (bool, optional): whether or not to apply optimizations.  Default: ``True``.
        check_trace (bool, optional): check if the same inputs run through
                                      traced code produce the same outputs. Default: ``True``. You might want
                                      to disable this if, for example, your network contains non-
                                      deterministic ops or if you are sure that the network is correct despite
                                      a checker failure.

        check_inputs (list of dicts, optional): A list of dicts of input arguments that should be used
                                                 to check the trace against what is expected. Each tuple
                                                 is equivalent to a set of input arguments that would
                                                 be specified in ``example_inputs``. For best results, pass in a
                                                 set of checking inputs representative of the space of
                                                 shapes and types of inputs you expect the network to see.
                                                 If not specified, the original ``example_inputs`` are used for checking
        check_tolerance (float, optional): Floating-point comparison tolerance to use in the checker procedure.
                                           This can be used to relax the checker strictness in the event that
                                           results diverge numerically for a known reason, such as operator fusion.

    Returns:
        A ``ScriptModule`` object with a single ``forward()`` method containing the traced code.
        When ``func`` is a ``torch.nn.Module``, the returned ``ScriptModule`` will have the same set of
        sub-modules and parameters as ``func``.

    Example::

        def f(x):
            return x * 2
        traced_f = torch.jit.trace(f, torch.rand(1))

    """

    if not _enabled:
        return mod
    executor_options = {'optimize': bool(optimize)}
    var_lookup_fn = _create_interpreter_name_lookup_fn(0)

    if not isinstance(mod, torch.nn.Module):
        raise AttributeError("expected torch.nn.Module as the first argument")

    if not isinstance(inputs, dict):
        raise AttributeError("expected a dictionary of (method_name, input) pairs")

    module = make_module(mod, _module_class, executor_options)

    for method_name, example_inputs in inputs.items():
        # this is needed since Module.__call__ sets up some extra tracing
        func = mod if method_name == "forward" else getattr(mod, method_name)
        example_inputs = make_tuple(example_inputs)
        module._c._create_method_from_trace(method_name, func, example_inputs, var_lookup_fn, _force_outplace)
        check_trace_method = module._c._get_method(method_name)

        # Check the trace against new traces created from user-specified inputs
        if check_trace:
            if check_inputs is not None:
                _check_trace(check_inputs, func, executor_options, check_trace_method,
                             check_tolerance, _force_outplace, True)
            else:
                _check_trace([inputs], func, executor_options, check_trace_method,
                             check_tolerance, _force_outplace, True)

        return module


class CompilationUnit(object):
    def __init__(self, lang=None, optimize=True, _frames_up=0):
        self._c = torch._C.CompilationUnit()
        self._c.set_optimized(optimize)
        if lang is not None:
            self.define(lang, _frames_up=_frames_up + 1)

    def define(self, lang, rcb=None, _frames_up=0):
        if not rcb:
            rcb = _jit_internal.createResolutionCallback(_frames_up + 1)
        self._c.define(lang, rcb)

    def __getattr__(self, attr):
        r = self._c.find_function(attr)
        if r is None:
            raise AttributeError("'CompilationUnit' has no attribute '{}'".format(attr))
        return r

    def _import(self, src, constants, op_version_set=1):
        """ test import logic for single function, use only for testing """
        src = "op_version_set = {}\n{}".format(op_version_set, src)
        torch._C._jit_import_functions(self._c, src, constants, None)
        return self


def _try_get_dispatched_fn(fn):
    if not callable(fn):
        return None
    return _jit_internal.boolean_dispatched.get(fn)


def _try_get_overloaded_fn(mod, field):
    return mod._overloads.get(field, None) if isinstance(mod, ScriptModule) else None


def _try_compile_weak_script(fn):
    entry = _jit_internal.compiled_weak_fns.get(fn)
    if entry is None:
        return None
    if entry["status"] == _jit_internal.COMPILATION_PENDING:
        compiled_fn = torch.jit.script(fn, True, 0, entry["rcb"])
        del entry["rcb"]
        _jit_internal.compiled_weak_fns[fn]["compiled_fn"] = compiled_fn
        entry["status"] = _jit_internal.COMPILED
        return compiled_fn
        # TODO: use fn.__closure__
        raise RuntimeError("Cannot make resolutionCallback in Python 2")
    else:
        return entry["compiled_fn"]


class ScriptWarning(Warning):
    pass


def createResolutionCallbackFromClosure(fn):
    """
    Create a resolutionCallback by introspecting the function instead of
    looking up the stack for the enclosing scope
    """
    var_names = fn.__code__.co_freevars

    # map of captured name -> value
    free_vars = {}

    for index, name in enumerate(var_names):
        free_vars[name] = fn.__closure__[index].cell_contents
    f_globals = fn.__globals__

    def env(key):
        if key in free_vars:
            return free_vars[key]
        elif hasattr(builtins, key):
            return getattr(builtins, key)
        else:
            return f_globals.get(key)

    return env

def _create_constant_iterable_module(module):
    modules = OrderedDict()

    for key, submodule in module._modules.items():
        if isinstance(submodule, (ModuleList, Sequential)):
            # Make each item in the module a constant
            modules[key] = _create_constant_iterable_module(submodule)
        else:
            modules[key] = _convert_to_script_module(submodule)

    if isinstance(module, Sequential):
        return _ConstSequential(Sequential(modules))
    elif isinstance(module, ModuleList):
        return _ConstModuleList(modules)
    else:
        raise RuntimeError("Only nn.ModuleList and nn.Sequential can be made "
                           "into constant modules, found {}".format(module))


def _make_strong_submodule(field, module, parent):
    if field not in parent._modules:
        # It's not a submodule, don't do anything
        return None

    # Convert the module to a ScriptModule
    new_strong_submodule = _convert_to_script_module(module)

    # Install the ScriptModule on the python side
    parent._modules._python_modules[field] = new_strong_submodule

    return new_strong_submodule


def _try_compile_fn(fn):
    if _jit_internal.is_ignored_fn(fn):
        # Don't do anything for @ignore'd functions
        return None

    if isinstance(fn, torch.nn.Module):
        # Since modules are callable pybind recognizes them as functions, but
        # don't do anything for them
        return None

    # We don't have the actual scope where the function was defined, but we can
    # extract the necessary info from the closed over variables on the function
    # object
    rcb = createResolutionCallbackFromClosure(fn)
    return torch.jit.script(fn, _rcb=rcb)


def _create_method_from_fn(module, fn):
    if _jit_internal.is_ignored_fn(fn):
        return None
    stub = script_method(fn, createResolutionCallbackFromClosure(fn))
    _create_methods_from_stubs(self, (stub,))


# ScriptClasses must be new-style classes because we construct them using their
# __new__ method.
def _is_new_style_class(cls):
    if hasattr(cls, '__class__'):
        return ('__dict__' in dir(cls) or hasattr(cls, '__slots__'))


def whichmodule(obj):
    """Find the module an object belong to."""
    module_name = getattr(obj, '__module__', None)
    # Protect the iteration by using a list copy of sys.modules against dynamic
    # modules that trigger imports of other modules upon calls to getattr.
    for name, module in list(sys.modules.items()):
        if name == '__main__' or module is None:
            continue
        try:
            if _getattribute(module, name)[0] is obj:
                return module_name
        except AttributeError:
            pass
    return '__main__'


# Retrieves a fully-qualified name (module hierarchy + classname) for a given obj.
def _qualified_name(obj):
    name = obj.__name__
    module_name = obj.__module__

    # The Python docs are very clear that `__module__` can be None, but I can't
    # figure out when it actually would be.
    if module_name is None:
        raise RuntimeError("Could not get qualified name for class '{}': "
                           "__module__ can't be None.".format(name))

    # if getattr(sys.modules[module_name], name) is not obj:
    #     raise RuntimeError("Could not get qualified name for class '{}': "
    #                        "the attr {} on module {} is not the the class".format(name, name, module_name))

    # __main__ is a builtin module, so rewrite it to "__torch__".
    if module_name == "__main__":
        module_name = "__torch__"
    else:
        # Everything else gets a "__torch__" prefix to avoid name collisions
        # with the names of user values.
        module_name = "__torch__." + module_name

    if "." in name:
        raise RuntimeError("Could not get qualified name for class '{}': "
                           "'{}' is not a valid identifier".format(name, name))

    return module_name + "." + name


@contextlib.contextmanager
def _enable_recursive_script():
    torch._C._jit_recursive_script(True)
    yield
    torch._C._jit_recursive_script(False)


def script(obj, optimize=True, _frames_up=0, _rcb=None):
    if not _enabled:
        return obj
    if _rcb is None:
        _rcb = _jit_internal.createResolutionCallback(_frames_up + 1)

    if torch._C._jit_recursive_script():
        if isinstance(obj, torch.nn.Module):
            return _convert_to_script_module(obj)

    if inspect.isclass(obj):
        if not _is_new_style_class(obj):
            raise RuntimeError("TorchScript classes must be new-style classes. Please inherit from 'object'")
        qualified_name = _qualified_name(obj)
        ast = get_jit_class_def(obj, obj.__name__)
        _jit_script_class_compile(qualified_name, ast, _rcb)
        _add_script_class(obj, qualified_name)
        return obj
    else:
        ast = get_jit_def(obj)
        fn = torch._C._jit_script_compile(ast, _rcb, get_default_args(obj))
        # Forward docstrings
        fn.__doc__ = obj.__doc__
        return fn


ScriptMethodStub = namedtuple('ScriptMethodStub', ('resolution_callback', 'def_', 'original_method'))


def script_method(fn, _rcb=None):
    if not _enabled:
        return fn
    # NOTE: we need to traverse two frames here because the meta-class frame
    # for ScriptModule will be present, as opposed to invoking @script on a
    # a function or invoking define() on a CompilationUnit.
    # The stack will look like:
    #
    # 0. createResolutionCallback()
    # 1. script_method()
    # 2. ScriptModule metaclass frame
    # 3. Surrounding scope
    #
    # createResolutionCallback internally adds 1 to get us to the scope of this
    # function (the calling function). Adding 2 gets us to the proper surrounding scope.
    if _rcb is None:
        _rcb = _jit_internal.createResolutionCallback(frames_up=2)
    ast = get_jit_def(fn, self_name="ScriptModule")
    return ScriptMethodStub(_rcb, ast, fn)


def _try_get_weak_module(mod):
    """
    Get the WeakScriptModuleProxy corresponding to mod if it exists
    """
    if not isinstance(mod, Module):
        return None
    return _jit_internal.weak_modules.get(mod)


def _is_weak_type(cls):
    """
    Check if a type has been annotated with `weak_module`
    """
    return cls in _jit_internal.weak_types


# These OrderedDictWrapper classes replace the actual OrderedDicts in
# module with versions that get/set properties inside of script::Module.
# This allows us to reuse most of nn.Module while still storing the
# data in C++.
# Each OrderedDict needs to support:
#  x not in view
#  x in view
#  view[name] = ...
#  view.values()
#  del view[name]
#  view.items()
#  view.keys()
#  len(view)

class OrderedDictWrapper(object):
    def __init__(self, module):
        self.module = module

    def keys(self):
        return [k for k, v in self.items()]

    def values(self):
        return [v for k, v in self.items()]

    def __delitem__(self, k):
        raise RuntimeError("cannot delete methods or parameters of a script module")

    def items(self):
        raise NotImplementedError

    def __contains__(self, k):
        raise NotImplementedError

    def __getitem__(self, k):
        raise NotImplementedError

    def __setitem__(self, k, v):
        raise NotImplementedError


class OrderedModuleDict(OrderedDictWrapper):
    def __init__(self, module):
        super(OrderedModuleDict, self).__init__(module)
        # contains _both_ script modules and non-script python-only modules

        # because script modules are subclassed in python and the
        # C++ script::Module class will not hold references to them,
        # to ensure that you always get the same python value here
        # we store it in the python dict as well
        self._python_modules = OrderedDict()

    def items(self):
        r = self._python_modules.items()
        return r

    def __contains__(self, k):
        return k in self._python_modules

    def __setitem__(self, k, v):
        if k in self._python_modules:
            raise RuntimeError("Cannot re-assign modules in a ScriptModule, "
                               "tried to replace existing module '{}': {}".format(k, v))
        if isinstance(v, ScriptModule):
            self.module._register_module(k, v._c)

        self._python_modules[k] = v

    def __getitem__(self, k):
        return self._python_modules[k]


class OrderedParameterDict(OrderedDictWrapper):
    def __init__(self, module):
        super(OrderedParameterDict, self).__init__(module)

    def items(self):
        return [(name, param) for name, param in self.module._get_parameters()]

    def __setitem__(self, k, v):
        self.module._register_parameter(k, v, False)

    def __contains__(self, k):
        return self.module._has_parameter(k)

    def __getitem__(self, k):
        if k not in self:
            raise KeyError(k)
        return self.module._get_parameter(k)


class OrderedBufferDict(OrderedDictWrapper):
    def __init__(self, module):
        super(OrderedBufferDict, self).__init__(module)

    def items(self):
        return [(name, param) for name, _, param in
                self.module._get_attributes() if isinstance(param, torch.Tensor)]

    def __setitem__(self, k, v):
        self.module._register_buffer(k, v)

    def __contains__(self, k):
        return self.module._has_buffer(k)

    def __getitem__(self, k):
        if k not in self:
            raise KeyError(k)
        return self.module._get_buffer(k)

# base types that can be constants
# in addition, tuples and lists of these base types are also considered constants
# If you edit this list, then you also need to edit the handlers in
# ConstantValue in jit/script/init.cpp
_constant_types = (bool, float, int, str, type(None), types.FunctionType, torch.device, torch.layout, torch.dtype)


def _get_valid_constant(attr, v):
    if isinstance(v, _constant_types):
        return v
    elif isinstance(v, tuple) or isinstance(v, list):
        return tuple(_get_valid_constant(attr, x) for x in v)
    constants = ", ".join(typ.__name__ for typ in _constant_types)
    raise TypeError(textwrap.dedent("""
        '{}' object for attribute '{}' is not a valid constant.
        Valid constants are:
          1. a nn.ModuleList
          2. a value of type {{{}}}
          3. a list or tuple of (2)
        """.format(type(v).__name__, attr, constants)))


def _create_methods_from_stubs(self, stubs):
    defs = [m.def_ for m in stubs]
    rcbs = [m.resolution_callback for m in stubs]
    defaults = [get_default_args(m.original_method) for m in stubs]
    self._c._create_methods(self, defs, rcbs, defaults)

# For each user-defined class that subclasses ScriptModule this meta-class,
# (1) finds all the methods annotated with @script_method
# in a ScriptModule and removes them from the class attributes, and
# (2) puts a wrapper around the class's __init__ method to register
# all of the script_methods with the module after the original __init__
# has run. This has to occur after the user-defined __init__ so that
# submodules and parameters are initialized _before_ the script compiler
# resolve references to `self.param` or `self.module`.


class ScriptMeta(type):
    # this has to inherit from pybind11's metaclass otherwise we get
    # issues because ScriptModule inherits from torch._C.ScriptModule,
    # a pybind11 type
    def __init__(cls, name, bases, attrs):
        # initialize inherited properties
        cls._methods = {}
        cls._constants_set = set(getattr(cls, '__constants__', ()))
        for base in reversed(bases):
            for k, v in getattr(base, '_methods', {}).items():
                cls._methods[k] = v
            base_constants = getattr(base, '_constants_set', set())
            cls._constants_set = cls._constants_set.union(base_constants)

        # find all the script methods of the current class
        for k, v in sorted(attrs.items()):
            if isinstance(v, ScriptMethodStub):
                delattr(cls, k)
                cls._methods[v.original_method.__name__] = v

        original_init = getattr(cls, '__init__', lambda self: None)
        cls._overloads = dict(getattr(cls, '__overloads__', {}))

        # after the user's __init__ register all the script methods
        # with the module
        @functools.wraps(original_init)
        def init_then_register(self, *args, **kwargs):
            original_init(self, *args, **kwargs)
            if type(self) == cls:
                # this is the init of the concrete type of self,
                # we have already resolved all _methods
                methods = [v for k, v in sorted(cls._methods.items())]
                _create_methods_from_stubs(self, methods)

        cls.__init__ = init_then_register
        return super(ScriptMeta, cls).__init__(name, bases, attrs)


if _enabled:

    # this is a Python 'non-data descriptor' that causes the first access
    # to ScriptModule's forward to lookup the forward method and stash
    # it in the objects dict. Due to the standard rules for attribute lookup
    # subsequent lookups will just directly return the previously looked up method.
    # This is necessary because nn.Module defines forward as a method. If we
    # did nothing __getattr__ would not be called. Instead we'd get nn.Module.forward
    # which always throws an exception.
    class _CachedForward(object):
        def __get__(self, obj, cls):
            return self.__getattr__('forward')

    class ScriptModule(with_metaclass(ScriptMeta, Module)):
        r"""
        The core data structure in TorchScript is the ``ScriptModule``. It is an
        analogue of torch's ``nn.Module`` and represents an entire model as a tree of
        submodules. Like normal modules, each individual module in a ``ScriptModule`` can
        have submodules, parameters, and methods. In ``nn.Module``\s methods are implemented
        as Python functions, but in ``ScriptModule``\s methods are implemented as
        TorchScript functions,  a statically-typed subset of Python that contains all
        of PyTorch's built-in Tensor operations. This difference allows your
        ScriptModules code to run without the need for a Python interpreter.

        ``ScriptModule``\s be created in two ways:

        **Tracing:**

            Using ``torch.jit.trace``, you can turn an existing module or Python
            function into a TorchScript program. You must provide example inputs,
            and we run the function, recording the operations performed on all the tensors. We turn the resulting recording
            into a TorchScript method that is installed as the ``forward`` method of a
            ``ScriptModule``. This module also contains any parameters that the original
            module had as well.

            Example (tracing a function)::

                import torch
                def foo(x, y):
                    return 2 * x + y
                traced_foo = torch.jit.trace(foo, (torch.rand(3), torch.rand(3)))

            .. note::
                Tracing a function will construct a ``ScriptModule`` with a single
                ``forward`` method that implements the function. The resulting
                ``ScriptModule`` has no parameters or attributes.

            Example (tracing an existing module)::

                import torch
                import torchvision
                traced_net = torch.jit.trace(torchvision.models.resnet18(),
                                             torch.rand(1, 3, 224, 224))

            .. note::

                Tracing only records operations done when the given function is run on the given
                tensors. Therefore, the returned ``ScriptModule`` will always run the same traced
                graph on any input. This has some important implications when your module is
                expected to run different sets of operations, depending on the input and/or the
                module state. For example,

                    + Tracing will not record any control-flow like if-statements or loops. When
                      this control-flow is constant across your module, this is fine and it often
                      inlines the control-flow decisions. But sometimes the control-flow is
                      actually part of the model itself. For instance, a recurrent network is
                      a loop over the (possibly dynamic) length of an input sequence.

                    + In the returned ``ScriptModule``, operations that have different behaviors
                      in ``training`` and ``eval`` modes will always behave as if it is in the
                      mode it was in during tracing, no matter which mode the ``ScriptModule``
                      is in.

                In cases like these, tracing would not be appropriate and scripting is a better
                choice.

        **Scripting:**

            You can write TorchScript code directly using Python syntax. You do this
            using the ``@torch.jit.script`` decorator (for functions) or
            ``@torch.jit.script_method`` decorator (for methods) on subclasses of
            ``ScriptModule``. With this decorator the body of the annotated function is
            directly translated into TorchScript. TorchScript itself is a subset of
            the Python language, so not all features in Python work, but we provide
            enough functionality to compute on tensors and do control-dependent
            operations.

            Example (scripting a function)::

                import torch
                @torch.jit.script
                def foo(x, y):
                    if x.max() > y.max():
                        r = x
                    else:
                        r = y
                    return r

            .. note::
                A ``@torch.jit.script`` decorator will construct a ``ScriptModule`` with a single
                ``forward`` method that implements the function. The resulting
                ``ScriptModule`` has no parameters or attributes.

            Example (scripting a simple module with a Parameter)::

              import torch
              class MyModule(torch.jit.ScriptModule):
                  def __init__(self, N, M):
                      super(MyModule, self).__init__()
                      self.weight = torch.nn.Parameter(torch.rand(N, M))

                  @torch.jit.script_method
                  def forward(self, input):
                      return self.weight.mv(input)

            Example (scripting a module with traced submodules)::

                import torch
                import torch.nn as nn
                import torch.nn.functional as F

                class MyScriptModule(torch.jit.ScriptModule):
                    def __init__(self):
                        super(MyScriptModule, self).__init__()
                        # torch.jit.trace produces a ScriptModule's conv1 and conv2
                        self.conv1 = torch.jit.trace(nn.Conv2d(1, 20, 5), torch.rand(1, 1, 16, 16))
                        self.conv2 = torch.jit.trace(nn.Conv2d(20, 20, 5), torch.rand(1, 20, 16, 16))

                    @torch.jit.script_method
                    def forward(self, input):
                      input = F.relu(self.conv1(input))
                      input = F.relu(self.conv2(input))
                      return input
        """
        def __init__(self, optimize=True):
            self.__dict__['_c'] = torch._C.ScriptModule()
            Module.__init__(self)
            self._c._set_optimized(optimize)
            self._parameters = OrderedParameterDict(self._c)
            self._buffers = OrderedBufferDict(self._c)
            self._modules = OrderedModuleDict(self._c)

        @property
        def graph(self):
            return self.forward.graph

        @property
        def code(self):
            return self.forward.code

        def save(self, *args, **kwargs):
            return self._c.save(*args, **kwargs)

        def save_to_buffer(self, *args, **kwargs):
            return self._c.save_to_buffer(*args, **kwargs)

        def get_debug_state(self, *args, **kwargs):
            return self._c.get_debug_state()

        forward = _CachedForward()

        def __getattr__(self, attr):
            if '_c' not in self.__dict__:
                raise RuntimeError("ScriptModule has not been initialized, did you forget to call super's init?")
            if self._c._has_attribute(attr):
                return self._c._get_attribute(attr)
            if self._c._has_method(attr):
                if attr in self.__class__._methods:
                    original_method = self.__class__._methods[attr].original_method
                    script_method = self._c._get_method(attr)
                    script_method = functools.wraps(original_method)(script_method)
                else:
                    script_method = self._c._get_method(attr)
                # cache method so future calls do not go through __getattr__
                # to improve invocation performance
                self.__dict__[attr] = script_method
                return script_method
            return Module.__getattr__(self, attr)

        def __setattr__(self, attr, value):
            if attr not in self._constants_set:
                if isinstance(value, Module) and _is_weak_type(type(value)):
                    # Compile weak script module
                    value = _make_strong(value)
                if attr == 'training':
                    if self._c._has_attribute('training'):
                        self.__dict__['training'] = value
                        self._c._set_attribute('training', value)
                        return
                if isinstance(value, Attribute):
                    the_type = torch.jit.annotations.ann_to_type(value.type)
                    try:
                        self._c._register_attribute(attr, the_type, value.value)
                    except RuntimeError:
                        raise RuntimeError("Could not register attribute '{}' of type '{}' for a value of type '{}'"
                                           .format(attr, value.type, type(value.value)))
                    return
                return super(ScriptModule, self).__setattr__(attr, value)

            if hasattr(self, attr):
                raise RuntimeError("attempting to re-assign constant '{}' in {}".format(attr, type(self).__name__))

            def conv_module_to_const(module_value):
                if not isinstance(module_value, (ModuleList, Sequential)):
                    return module_value
                for i in range(len(module_value)):
                    module_value[i] = conv_module_to_const(module_value[i])
                if isinstance(module_value, Sequential):
                    return _ConstSequential(module_value)
                else:
                    return _ConstModuleList(module_value)

            if isinstance(value, (ModuleList, Sequential)):
                # special case for list of modules. Modules need to be registered with their
                # parent module. To do this, we create a ConstModuleList, which is itself a module, that
                # contains each of these modules as submodules. The ConstModuleList then
                # is set as an attribute of the parent module.
                super(ScriptModule, self).__setattr__(attr, conv_module_to_const(value))
            else:
                super(ScriptModule, self).__setattr__(attr, _get_valid_constant(attr, value))

        def __dir__(self):
            return sorted(Module.__dir__(self) + self._method_names())

        def define(self, lang):
            # We use frames_up=1 to get to the proper surrounding scope. The stack
            # will look like:
            # 0. createResolutionCallback
            # 1. define()
            # 2. surrounding scope.
            #
            # createResolutionCallback internally adds 1 to get us to our frame, then
            # we add 1 to get to the proper surrounding scope.
            rcb = _jit_internal.createResolutionCallback(frames_up=1)
            self._c._define(self, lang, rcb)

        def copy(self):
            m = ScriptModule()

            def module_lookup(names):
                curr = m
                for name in names:
                    if not hasattr(curr, name):
                        setattr(curr, name, ScriptModule())
                    curr = getattr(curr, name)
                return curr._c
            self._c._copy_into(module_lookup, {}, [])
            return m

        def __getstate__(self):
            raise pickle.PickleError(
                "ScriptModules cannot be deepcopied using copy.deepcopy or saved using torch.save. " +
                "Mixed serialization of script and non-script modules is not supported. " +
                "For purely script modules use my_script_module.save(<filename>) instead.")

        def graph_for(self, *args, **kwargs):
            return self.forward.graph_for(*args, **kwargs)

    class WeakScriptModuleProxy(ScriptModule):
        # TODO: [weak script refactor]
        # WeakScriptModule proxy should be deleted since its functionality is
        # subsumed by recursive scripting, and the copying code in init moved
        # to a function to create a ScriptModule from an nn.Module without
        # making a WeakScriptModuleProxy
        """
        Copies the parameters, buffers, constants, attributes, and submodules
        of an nn.Module into itself.
        """
        def __init__(self, original, stubs):
            # Guards behavior of __setattr__ and __getattr__ so ScriptModule
            # __init__ can run correctly
            self.__dict__['_initialized'] = False
            super(WeakScriptModuleProxy, self).__init__()
            # Store a weak reference to the original module
            self.__dict__["_original"] = weakref.ref(original)

            constants_set = set(getattr(original, "__constants__", []))
            self.__dict__["_constants_set"] = {}

            if not hasattr(original, '_parameters'):
                raise RuntimeError("'{}' has not been initialized, did you forget to call 'super()'?"
                                   .format(type(original).__name__))

            # Copy Parameters and Modules
            for name in dir(original):
                item = getattr(original, name)
                if item is None and name in original._parameters:
                    # XXX: treat None value simply as module attributes instead of adding them to the parameter list
                    # TODO: need to handle this more generally when non-tensor attributes added to module
                    object.__setattr__(self, name, item)
                elif item is self:
                    continue
                elif isinstance(item, (Parameter, Module, Attribute)):
                    if isinstance(item, (ModuleList, Sequential)):
                        # These are in __constants__, so ignore them here

                        if not torch._C._jit_recursive_script():
                            # For recursive script, these are constantified after
                            # they are used, so they don't need to be in constants.
                            # The `continue` here should be deleted along with
                            # [weak script refactor]
                            continue
                    ScriptModule.__setattr__(self, name, item)

            # Copy buffers
            for name in original._buffers:
                if original._buffers[name] is None:
                    object.__setattr__(self, name, None)
                else:
                    self.register_buffer(name, original._buffers[name])

            # Copy constants
            self.__dict__["_constants_set"] = constants_set
            for name in self.__dict__["_constants_set"]:
                if hasattr(original, name):
                    if (name in original._parameters or name in original._buffers) and item is not None:
                        # for 'None' parameters/buffers, don't actually add their values if it exists
                        continue
                    ScriptModule.__setattr__(self, name, getattr(original, name))

            # Copy overloads
            self.__dict__["_overloads"] = dict(getattr(original, "__overloads__", {}))

            self.__dict__["_initialized"] = True
            _create_methods_from_stubs(self, stubs)

        def __getattr__(self, attr):
            # Try to get the attribute directly, if that fails, fall back to the
            # weak module itself
            try:
                return ScriptModule.__getattr__(self, attr)
            except AttributeError as e:
                # unwrap the original
                original_module = self.__dict__["_original"]()
                if original_module and self.__dict__["_initialized"]:
                    # get attr from original if it is still alive
                    return getattr(original_module, attr)

                # If it's not on this module and it wasn't on the original
                # module (or the original is dead), throw the exception
                raise e

        def __setattr__(self, attr, value):
            # Once constructed, no new properties can be set

            if not self.__dict__["_initialized"]:
                # If constructing, don't fall back to original module
                return ScriptModule.__setattr__(self, attr, value)

            if hasattr(self, attr):
                return ScriptModule.__setattr__(self, attr, value)
            else:
                raise AttributeError("Cannot set new attribute '{}' on "
                                     "weak script module once it has been "
                                     "created".format(attr))

else:
    class ScriptModule(torch.nn.Module):
        def __init__(self, optimize=True):
            super(ScriptModule, self).__init__()


def _get_weak_stubs(cls):
    """
    Calls script_method for each method that has been annotated with @weak_script
    on the type of the object passed in and returns the generated ScriptMethodStubs.
    """
    stubs = []
    for name in dir(cls):
        func = get_function_from_type(cls, name)
        if func in _jit_internal.weak_script_methods:
            entry = _jit_internal.weak_script_methods[func]
            stub = script_method(entry["original_method"], entry["rcb"])
            stubs.append(stub)
    return stubs


def _convert_to_script_module(mod, methods=None):
    """
    Makes a ScriptModule from an nn.Module. If `_methods` is provided,
    these methods are treated as @script_methods. If not, it defaults to
    `('forward',)`. Methods accessed in forward are scripted on demand if
    `_enable_recursive_script()` is used.
    """
    if isinstance(mod, (ModuleList, Sequential)):
        # Create constant versions for the iterable modules
        return _create_constant_iterable_module(mod)

    if methods is None:
        methods = ('forward',)
    exported = []
    for name in dir(mod):
        item = getattr(mod, name)
        if callable(item):
            if _jit_internal.get_torchscript_modifier(item) is _jit_internal.FunctionModifiers.EXPORT:
                exported.append(name)
    methods = methods + tuple(exported)

    def make_stub(method):
        func = get_function_from_type(type(mod), method)
        return script_method(func, createResolutionCallbackFromClosure(func))

    stubs = list(map(make_stub, methods))
    return WeakScriptModuleProxy(mod, stubs)


def _make_strong(mod):
    """
    Converts a weak module into a subclass of ScriptModule. If `_methods` is
    provided, only these methods are treated as @script_methods.
    """
    if mod in _jit_internal.weak_modules:
        return _jit_internal.weak_modules[mod]

    cls = type(mod)
    # Explicitly annotated weak script
    stubs = _jit_internal.weak_types.get(cls)["method_stubs"]
    if stubs is None:
        # Generate stubs and and store on weak_types in case this type is
        # used again
        stubs = _get_weak_stubs(cls)
        _jit_internal.weak_types[cls]["method_stubs"] = stubs

    proxy = WeakScriptModuleProxy(mod, stubs)

    _jit_internal.weak_modules[mod] = proxy

    return proxy


def _get_methods(cls):
    import inspect
    # In Python 3 unbound methods are functions, but in Python 2 they are methods
    return inspect.getmembers(cls, predicate=lambda x: inspect.isfunction(x) or inspect.ismethod(x))


_compiled_methods_whitelist = {
    'forward', 'register_buffer', 'register_parameter', 'add_module',
    '_apply', 'apply', 'cuda', 'cpu', 'to', 'type', 'float', 'double', 'half',
    'state_dict', 'load_state_dict', '_load_from_state_dict',
    '_named_members', 'parameters', 'named_parameters',
    'buffers', 'named_buffers', 'children', 'named_children', 'modules',
    'named_modules', 'zero_grad', 'share_memory', '_get_name', 'extra_repr',
    '_slow_forward', '_tracing_name', 'eval', 'train',
}


def _make_fail(name):
    def fail(self, *args, **kwargs):
        raise RuntimeError(name + " is not supported on ScriptModules")
    return fail


for name, method in _get_methods(torch.nn.Module):
    if name.startswith('__'):
        continue
    if name not in ScriptModule.__dict__ and name not in _compiled_methods_whitelist:
        setattr(ScriptModule, method.__name__, _make_fail(name))


class TracedModule(ScriptModule):
    __frozen = False

    def __init__(self, orig, id_set=None, optimize=True):
        # XXX: orig can be a nn.Module or a function!
        super(TracedModule, self).__init__(optimize=optimize)
        if id_set is None:
            id_set = set()

        assert(isinstance(orig, torch.nn.Module))
        self._name = 'TracedModule[' + type(orig).__name__ + ']'

        def check_unique(param):
            if param in id_set:
                raise ValueError("TracedModules don't support parameter sharing between modules")
            id_set.add(param)

        self.training = orig.training

        for name, param in orig._parameters.items():
            if param is not None:
                self._parameters[name] = param
                check_unique(param)
        for name, buf in orig._buffers.items():
            if buf is not None:
                self._buffers[name] = buf
                check_unique(buf)

        if orig._backward_hooks or orig._forward_hooks or orig._forward_pre_hooks:
            raise ValueError("Modules that have hooks assigned can't be compiled")

        for name, submodule in orig._modules.items():
            if isinstance(submodule, ScriptModule) and not isinstance(submodule, TracedModule):
                self._modules[name] = submodule.copy()
            else:
                self._modules[name] = TracedModule(submodule, id_set, optimize=optimize)

        self._freeze()

    def forward(self, *args, **kwargs):
        raise RuntimeError('Trace submodules cannot be called.')

    def _freeze(self):
        self.__frozen = True

    def _get_name(self):
        return self._name

    def __setattr__(self, attr, value):
        if not self.__frozen or hasattr(self, attr):
            return super(TracedModule, self).__setattr__(attr, value)
        raise RuntimeError("Cannot set new properties on a traced module.")


if _enabled:
    class TopLevelTracedModule(TracedModule):
        forward = _CachedForward()


class _ConstModuleList(ScriptModule):
    def __init__(self, modules):
        super(_ConstModuleList, self).__init__()

        if isinstance(modules, OrderedDict):
            for key, module in modules.items():
                if _is_weak_type(type(module)):
                    module = _make_strong(module)
                self.add_module(key, module)
        else:
            for i, module in enumerate(modules):
                if _is_weak_type(type(module)):
                    module = _make_strong(module)
                self.add_module(str(i), module)

    def __getitem__(self, idx):
        if isinstance(idx, slice):
            return _ConstModuleList(list(self._modules.values())[idx])
        else:
            if not (-len(self) <= idx < len(self)):
                raise IndexError('index {} is out of range'.format(idx))
            if idx < 0:
                idx += len(self)
            return self._modules[str(idx)]

    def __len__(self):
        return len(self._modules)

    def __iter__(self):
        return iter(self._modules.values())

    def __dir__(self):
        keys = super(_ConstModuleList, self).__dir__()
        keys = [key for key in keys if not key.isdigit()]
        return keys


class _ConstSequential(_ConstModuleList):
    __constants__ = ['mods']

    def __init__(self, mods):
        super(_ConstSequential, self).__init__(mods._modules)

        # we define the forward method via self.define rather than
        # making it a direct class member (with a @script) annotation
        # because, in optimized runtime environments where only .pyc files
        # are shipped, we cant retrieve the source code.
        # TODO: find a workaround for this and remove this hack
        self.define("""
        def forward(self, input):
            for m in self:
                input = m(input)
            return input
        """)


_builtin_table = None

_modules_containing_builtins = (torch, torch._C._nn)


def _unwrap_optional(x):
    assert x is not None, "Unwrapping null optional"
    return x


# lazily built to ensure the correct initialization order
def _get_builtin_table():
    global _builtin_table
    if _builtin_table is not None:
        return _builtin_table
    _builtin_table = {}

    def register_all(mod):
        for name in dir(mod):
            v = getattr(mod, name)
            if callable(v):
                _builtin_table[id(v)] = "aten::" + name
    for mod in _modules_containing_builtins:
        register_all(mod)

    builtin_ops = [
        # Pairs of (function, op_name)
        (_list_with_default, "aten::list_with_default"),
        (_pair, "aten::_pair"),
        (_quadruple, "aten::_quadruple"),
        (_single, "aten::_single"),
        (_triple, "aten::_triple"),
        (_unwrap_optional, "aten::_unwrap_optional"),
        (_wait, 'aten::wait'),
        (cudnn.is_acceptable, "aten::cudnn_is_acceptable"),
        (torch._C._infer_size, "aten::_infer_size"),
        (torch.nn.functional._no_grad_embedding_renorm_, "aten::_no_grad_embedding_renorm_"),
        (torch.nn.functional.assert_int_or_pair, "aten::_assert_int_or_pair"),
        (torch.nn.functional.interpolate, "aten::__interpolate"),
        (torch.nn.functional.upsample_bilinear, "aten::__upsample_bilinear"),
        (torch.nn.functional.upsample_nearest, "aten::__upsample_nearest"),
        (torch.nn.functional.upsample, "aten::__upsample"),
        (torch.nn.init._no_grad_fill_, "aten::_no_grad_fill_"),
        (torch.nn.init._no_grad_normal_, "aten::_no_grad_normal_"),
        (torch.nn.init._no_grad_uniform_, "aten::_no_grad_uniform_"),
        (torch.nn.init._no_grad_zero_, "aten::_no_grad_zero_"),
        (torch.nn.utils.rnn.get_packed_sequence, "aten::_pack_sequence"),
        (warnings.warn, "aten::warn"),
    ]

    for builtin, aten_op in builtin_ops:
        _builtin_table[id(builtin)] = aten_op
    math_ops = [x for x in dir(math) if callable(getattr(math, x))]
<<<<<<< HEAD
    unimplemented_math_ops = ["fsum", "isclose", "trunc"]
    special_math_ops = ["remainder"]    # We bound this to aten::mathremainder
=======
    unimplemented_math_ops = ["fsum", "isclose", "trunc", "hypot", "log2"]
    special_math_ops = ["remainder"]    # We bound this to aten::mathremainder.
>>>>>>> bec856da
    for op in math_ops:
        if op in unimplemented_math_ops + special_math_ops:
            continue
        _builtin_table[id(getattr(math, op))] = "aten::" + op
    if PY37:
        _builtin_table[id(math.remainder)] = "aten::mathremainder"

    return _builtin_table


def _register_builtin(fn, op):
    _get_builtin_table()[id(fn)] = op


def _find_builtin(fn):
    return _get_builtin_table().get(id(fn))

# qualified_name => ScriptClass mapping
_script_classes = {}


def _add_script_class(cls, name):
    global _script_classes
    _script_classes[name] = cls


def _get_script_class(name):
    global _script_classes
    if name not in _script_classes:
        raise RuntimeError("Unknown reference to ScriptClass '{}'. "
                           "Did you forget to import it?".format(name))
    return _script_classes[name]

# torch.jit.Error
Error = torch._C.JITException


class _disable_tracing(object):
    def __enter__(self):
        self.state = torch._C._get_tracing_state()
        torch._C._set_tracing_state(None)

    def __exit__(self, *args):
        torch._C._set_tracing_state(self.state)
        self.state = None


# for use in python if using annotate
def annotate(the_type, the_value):
    # noop in python
    return the_value


Attribute = collections.namedtuple('Attribute', ['value', 'type'])

last_executed_optimized_graph = torch._C._last_executed_optimized_graph


def _graph_for(self, *args, **kwargs):
    self(*args, **kwargs)
    return last_executed_optimized_graph()

torch._C.ScriptMethod.graph_for = _graph_for
torch._C.Function.graph_for = _graph_for
Function = torch._C.Function

if not torch._C._jit_init():
    raise RuntimeError("JIT initialization failed")<|MERGE_RESOLUTION|>--- conflicted
+++ resolved
@@ -1936,13 +1936,8 @@
     for builtin, aten_op in builtin_ops:
         _builtin_table[id(builtin)] = aten_op
     math_ops = [x for x in dir(math) if callable(getattr(math, x))]
-<<<<<<< HEAD
     unimplemented_math_ops = ["fsum", "isclose", "trunc"]
-    special_math_ops = ["remainder"]    # We bound this to aten::mathremainder
-=======
-    unimplemented_math_ops = ["fsum", "isclose", "trunc", "hypot", "log2"]
     special_math_ops = ["remainder"]    # We bound this to aten::mathremainder.
->>>>>>> bec856da
     for op in math_ops:
         if op in unimplemented_math_ops + special_math_ops:
             continue
