--- conflicted
+++ resolved
@@ -504,7 +504,51 @@
         d_result = torch.nn.functional.conv2d(d_input, d_filter)
         self.assertTrue(torch.allclose(l_result.double(), d_result, rtol=0, atol=0))
 
-<<<<<<< HEAD
+    def test_longtensor_transpose2d_same_as_doubletensor(self):
+        l_input = torch.LongTensor(1, 4, 5, 5).random_(-1000, 1000).cpu()
+        l_filter = torch.LongTensor(4, 8, 3, 3).random_(-1000, 1000).cpu()
+        l_result = torch.nn.functional.conv_transpose2d(l_input, l_filter)
+        d_input = l_input.clone().double()
+        d_filter = l_filter.clone().double()
+        d_result = torch.nn.functional.conv_transpose2d(d_input, d_filter)
+        self.assertTrue(torch.allclose(l_result.double(), d_result, rtol=0, atol=0))
+
+    def test_longtensor_dilated2d_same_as_doubletensor(self):
+        l_input = torch.LongTensor(1, 3, 32, 32).random_(-1000, 1000).cpu()
+        l_filter = torch.LongTensor(6, 3, 5, 5).random_(-1000, 1000).cpu()
+        l_result = torch.nn.functional.conv2d(l_input, l_filter, dilation=2)
+        d_input = l_input.clone().double()
+        d_filter = l_filter.clone().double()
+        d_result = torch.nn.functional.conv2d(d_input, d_filter, dilation=2)
+        self.assertTrue(torch.allclose(l_result.double(), d_result, rtol=0, atol=0))
+
+    def test_longtensor_conv3d_same_as_doubletensor(self):
+        l_input = torch.LongTensor(20, 16, 50, 10, 20).random_(-1000, 1000).cpu()
+        l_filter = torch.LongTensor(33, 16, 3, 3, 3).random_(-1000, 1000).cpu()
+        l_result = torch.nn.functional.conv3d(l_input, l_filter)
+        d_input = l_input.clone().double()
+        d_filter = l_filter.clone().double()
+        d_result = torch.nn.functional.conv3d(d_input, d_filter)
+        self.assertTrue(torch.allclose(l_result.double(), d_result, rtol=0, atol=0))
+
+    def test_longtensor_transpose3d_same_as_doubletensor(self):
+        l_input = torch.LongTensor(20, 16, 50, 10, 20).random_(-1000, 1000).cpu()
+        l_filter = torch.LongTensor(16, 33, 3, 3, 3).random_(-1000, 1000).cpu()
+        l_result = torch.nn.functional.conv_transpose3d(l_input, l_filter)
+        d_input = l_input.clone().double()
+        d_filter = l_filter.clone().double()
+        d_result = torch.nn.functional.conv_transpose3d(d_input, d_filter)
+        self.assertTrue(torch.allclose(l_result.double(), d_result, rtol=0, atol=0))
+
+    def test_longtensor_dilated3d_same_as_doubletensor(self):
+        l_input = torch.LongTensor(20, 16, 50, 10, 20).random_(-1000, 1000).cpu()
+        l_filter = torch.LongTensor(33, 16, 3, 3, 3).random_(-1000, 1000).cpu()
+        l_result = torch.nn.functional.conv3d(l_input, l_filter, dilation=2)
+        d_input = l_input.clone().double()
+        d_filter = l_filter.clone().double()
+        d_result = torch.nn.functional.conv3d(d_input, d_filter, dilation=2)
+        self.assertTrue(torch.allclose(l_result.double(), d_result, rtol=0, atol=0))
+
     def test_longtensor_sum_pool2d(self):
         n = 50
         m = 50
@@ -525,52 +569,31 @@
                 l_result = torch.nn.functional.sum_pool2d(l_input, (i + 1, j + 1))
                 d_result = torch.nn.functional.sum_pool2d(d_input, (i + 1, j + 1))
                 self.assertTrue(torch.allclose(l_result.double(), d_result, atol=1e-5))
-=======
-    def test_longtensor_transpose2d_same_as_doubletensor(self):
-        l_input = torch.LongTensor(1, 4, 5, 5).random_(-1000, 1000).cpu()
-        l_filter = torch.LongTensor(4, 8, 3, 3).random_(-1000, 1000).cpu()
-        l_result = torch.nn.functional.conv_transpose2d(l_input, l_filter)
+
+    def test_longtensor_sum_pool3d(self):
+        n = 10
+        m = 10
+        l = 3
+        input = torch.rand(1, n, m, l).cpu()
+        for i in range(1, n + 1):
+            for j in range(1, m + 1):
+                for k in range(1, l + 1):
+                    acctual = torch.nn.functional.sum_pool3d(input, (i, j, k))
+                    expected = torch.nn.functional.avg_pool3d(input, (i, j, k)) * (i * j * k)
+                    self.assertTrue(torch.allclose(acctual, expected, rtol=0, atol=1e-5))
+
+    def test_longtensor_sum_pool3d_same_as_doubletensor(self):
+        n = 7
+        m = 7
+        l = 2
+        l_input = torch.rand(1, n, m, l).cpu()
         d_input = l_input.clone().double()
-        d_filter = l_filter.clone().double()
-        d_result = torch.nn.functional.conv_transpose2d(d_input, d_filter)
-        self.assertTrue(torch.allclose(l_result.double(), d_result, rtol=0, atol=0))
-
-    def test_longtensor_dilated2d_same_as_doubletensor(self):
-        l_input = torch.LongTensor(1, 3, 32, 32).random_(-1000, 1000).cpu()
-        l_filter = torch.LongTensor(6, 3, 5, 5).random_(-1000, 1000).cpu()
-        l_result = torch.nn.functional.conv2d(l_input, l_filter, dilation=2)
-        d_input = l_input.clone().double()
-        d_filter = l_filter.clone().double()
-        d_result = torch.nn.functional.conv2d(d_input, d_filter, dilation=2)
-        self.assertTrue(torch.allclose(l_result.double(), d_result, rtol=0, atol=0))
-
-    def test_longtensor_conv3d_same_as_doubletensor(self):
-        l_input = torch.LongTensor(20, 16, 50, 10, 20).random_(-1000, 1000).cpu()
-        l_filter = torch.LongTensor(33, 16, 3, 3, 3).random_(-1000, 1000).cpu()
-        l_result = torch.nn.functional.conv3d(l_input, l_filter)
-        d_input = l_input.clone().double()
-        d_filter = l_filter.clone().double()
-        d_result = torch.nn.functional.conv3d(d_input, d_filter)
-        self.assertTrue(torch.allclose(l_result.double(), d_result, rtol=0, atol=0))
-
-    def test_longtensor_transpose3d_same_as_doubletensor(self):
-        l_input = torch.LongTensor(20, 16, 50, 10, 20).random_(-1000, 1000).cpu()
-        l_filter = torch.LongTensor(16, 33, 3, 3, 3).random_(-1000, 1000).cpu()
-        l_result = torch.nn.functional.conv_transpose3d(l_input, l_filter)
-        d_input = l_input.clone().double()
-        d_filter = l_filter.clone().double()
-        d_result = torch.nn.functional.conv_transpose3d(d_input, d_filter)
-        self.assertTrue(torch.allclose(l_result.double(), d_result, rtol=0, atol=0))
-
-    def test_longtensor_dilated3d_same_as_doubletensor(self):
-        l_input = torch.LongTensor(20, 16, 50, 10, 20).random_(-1000, 1000).cpu()
-        l_filter = torch.LongTensor(33, 16, 3, 3, 3).random_(-1000, 1000).cpu()
-        l_result = torch.nn.functional.conv3d(l_input, l_filter, dilation=2)
-        d_input = l_input.clone().double()
-        d_filter = l_filter.clone().double()
-        d_result = torch.nn.functional.conv3d(d_input, d_filter, dilation=2)
-        self.assertTrue(torch.allclose(l_result.double(), d_result, rtol=0, atol=0))
->>>>>>> 1a39c53e
+        for i in range(n):
+            for j in range(m):
+                for k in range(l):
+                    l_result = torch.nn.functional.sum_pool3d(l_input, (i + 1, j + 1, k + 1))
+                    d_result = torch.nn.functional.sum_pool3d(d_input, (i + 1, j + 1, k + 1))
+                    self.assertTrue(torch.allclose(l_result.double(), d_result, atol=1e-5))
 
 class TestNN(NNTestCase):
     _do_cuda_memory_leak_check = True
